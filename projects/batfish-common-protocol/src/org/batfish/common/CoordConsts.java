--- conflicted
+++ resolved
@@ -16,8 +16,6 @@
       UNASSIGNED
    }
 
-<<<<<<< HEAD
-=======
    /**
     * Various constants used as keys on multi-part form data
     */
@@ -26,29 +24,13 @@
    /**
     * Constants for where and how services are hosted
     */
->>>>>>> 00effa49
 
-   /**
-    * Constants for where and how services are hosted
-    */
-   
    public static final String SVC_BASE_POOL_MGR = "/batfishpoolmgr";
    public static final String SVC_BASE_WORK_MGR = "/batfishworkmgr";
-   public static final Integer SVC_POOL_PORT = 9998;
-   public static final Integer SVC_WORK_PORT = 9997;
-   public static final boolean SVC_DISABLE_SSL = false;
-   
-   /**
-    * Various constants used as keys on multi-part form data
-    */
-   
-   public static final String SVC_API_KEY = "apikey";
    public static final String SVC_CONTAINER_LIST_KEY = "containerlist";
    public static final String SVC_CONTAINER_NAME_KEY = "container";
 
    public static final String SVC_CONTAINER_PREFIX_KEY = "containerprefix";
-<<<<<<< HEAD
-=======
    public static final String SVC_CUSTOM_OBJECT_NAME_KEY = "customobjectname";
    /**
     * Constants for endpoints of various service calls
@@ -59,14 +41,11 @@
    public static final String SVC_DEL_QUESTION_RSC = "delquestion";
    public static final String SVC_DEL_TESTRIG_RSC = "deltestrig";
    public static final boolean SVC_DISABLE_SSL = false;
->>>>>>> 00effa49
    public static final String SVC_ENV_NAME_KEY = "envname";
    public static final String SVC_ENVIRONMENT_LIST_KEY = "environmentlist";
    public static final String SVC_FAILURE_KEY = "failure";
    public static final String SVC_FILE_KEY = "file";
    public static final String SVC_FILE2_KEY = "file2";
-<<<<<<< HEAD
-=======
    public static final String SVC_FILENAME_HDR = "FileName";
    public static final String SVC_GET_OBJECT_RSC = "getobject";
    public static final String SVC_GET_WORKSTATUS_RSC = "getworkstatus";
@@ -81,52 +60,21 @@
    public static final String SVC_POOL_GETSTATUS_RSC = "getstatus";
    public static final Integer SVC_POOL_PORT = 9998;
    public static final String SVC_POOL_UPDATE_RSC = "updatepool";
->>>>>>> 00effa49
    public static final String SVC_QUESTION_LIST_KEY = "questionlist";
    public static final String SVC_QUESTION_NAME_KEY = "questionname";
    public static final String SVC_QUEUE_WORK_RSC = "queuework";
    public static final String SVC_SUCCESS_KEY = "success";
    public static final String SVC_TESTRIG_LIST_KEY = "testriglist";
    public static final String SVC_TESTRIG_NAME_KEY = "testrigname";
-<<<<<<< HEAD
-   public static final String SVC_FILENAME_HDR = "FileName";
-   public static final String SVC_OBJECT_KEY = "object";
-   public static final String SVC_CUSTOM_OBJECT_NAME_KEY = "customobjectname";
-=======
    public static final String SVC_UPLOAD_CUSTOM_OBJECT_RSC = "uploadcustomobject";
    public static final String SVC_UPLOAD_ENV_RSC = "uploadenvironment";
    public static final String SVC_UPLOAD_QUESTION_RSC = "uploadquestion";
    public static final String SVC_UPLOAD_TESTRIG_RSC = "uploadtestrig";
    public static final Integer SVC_WORK_PORT = 9997;
->>>>>>> 00effa49
    public static final String SVC_WORKID_KEY = "workid";
    public static final String SVC_WORKITEM_KEY = "workitem";
    public static final String SVC_WORKSPACE_NAME_KEY = "workspace";
    public static final String SVC_WORKSTATUS_KEY = "workstatus";
    public static final String SVC_ZIPFILE_KEY = "zipfile";
 
-   /**
-    * Constants for endpoints of various service calls
-    */   
-   
-   public static final String SVC_DEL_CONTAINER_RSC = "delcontainer";
-   public static final String SVC_DEL_ENVIRONMENT_RSC = "delenvironment";
-   public static final String SVC_DEL_QUESTION_RSC = "delquestion";
-   public static final String SVC_DEL_TESTRIG_RSC = "deltestrig";
-   public static final String SVC_INIT_CONTAINER_RSC = "initcontainer";
-   public static final String SVC_LIST_CONTAINERS_RSC = "listcontainers";
-   public static final String SVC_LIST_ENVIRONMENTS_RSC = "listenvironments";
-   public static final String SVC_LIST_QUESTIONS_RSC = "listquestions";
-   public static final String SVC_LIST_TESTRIGS_RSC = "listtestrigs";
-   public static final String SVC_POOL_GETSTATUS_RSC = "getstatus";
-   public static final String SVC_POOL_UPDATE_RSC = "updatepool";
-   public static final String SVC_QUEUE_WORK_RSC = "queuework";
-   public static final String SVC_UPLOAD_CUSTOM_OBJECT_RSC = "uploadcustomobject";
-   public static final String SVC_UPLOAD_ENV_RSC = "uploadenvironment";
-   public static final String SVC_UPLOAD_QUESTION_RSC = "uploadquestion";
-   public static final String SVC_UPLOAD_TESTRIG_RSC = "uploadtestrig";
-   public static final String SVC_GET_OBJECT_RSC = "getobject";
-   public static final String SVC_GET_WORKSTATUS_RSC = "getworkstatus";
-   public static final String SVC_GETSTATUS_RSC = "getstatus";
-
 }