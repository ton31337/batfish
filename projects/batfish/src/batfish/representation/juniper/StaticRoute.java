--- conflicted
+++ resolved
@@ -1,9 +1,5 @@
 package batfish.representation.juniper;
 
-<<<<<<< HEAD
-public class StaticRoute {
-   private String _prefix;
-=======
 import java.io.Serializable;
 
 public class StaticRoute implements Serializable {
@@ -11,11 +7,11 @@
    private static final long serialVersionUID = 1L;
 
    private int _distance;
->>>>>>> ab93c6da
    private String _mask;
+   private String _nextHopInterface;
    private String _nextHopIp;
-   private int    _distance;
-   private String _nextHopInterface;
+   private String _prefix;
+   private int _tag;
 
    public StaticRoute(String prefix, String mask, String nextHopIp,
          String nextHopInterface, int distance) {
