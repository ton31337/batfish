package org.batfish.main;

import com.fasterxml.jackson.core.JsonProcessingException;
import com.fasterxml.jackson.core.type.TypeReference;
import com.fasterxml.jackson.databind.ObjectMapper;
import com.google.common.base.Predicates;
import com.google.common.cache.Cache;
import com.google.common.collect.ImmutableList;
import com.google.common.collect.ImmutableMap;
import com.google.common.collect.ImmutableSet;
import com.google.common.collect.ImmutableSortedSet;
import com.google.common.collect.Sets;
import io.opentracing.ActiveSpan;
import io.opentracing.util.GlobalTracer;
import java.io.File;
import java.io.IOException;
import java.io.Serializable;
import java.nio.file.DirectoryStream;
import java.nio.file.FileVisitOption;
import java.nio.file.Files;
import java.nio.file.Path;
import java.nio.file.Paths;
import java.util.ArrayList;
import java.util.Collection;
import java.util.Collections;
import java.util.HashMap;
import java.util.HashSet;
import java.util.Iterator;
import java.util.LinkedHashSet;
import java.util.List;
import java.util.Map;
import java.util.Map.Entry;
import java.util.Set;
import java.util.SortedMap;
import java.util.SortedSet;
import java.util.TreeMap;
import java.util.TreeSet;
import java.util.concurrent.ConcurrentHashMap;
import java.util.concurrent.ConcurrentMap;
import java.util.concurrent.atomic.AtomicInteger;
import java.util.function.BiFunction;
import java.util.regex.Pattern;
import java.util.regex.PatternSyntaxException;
import java.util.stream.Collectors;
import java.util.stream.Stream;
import javax.annotation.Nonnull;
import javax.annotation.Nullable;
import org.antlr.v4.runtime.ParserRuleContext;
import org.antlr.v4.runtime.tree.ParseTreeWalker;
import org.apache.commons.lang.exception.ExceptionUtils;
import org.batfish.atoms.NetworkModel;
import org.batfish.common.Answerer;
import org.batfish.common.BatfishException;
import org.batfish.common.BatfishException.BatfishStackTrace;
import org.batfish.common.BatfishLogger;
import org.batfish.common.BfConsts;
import org.batfish.common.CleanBatfishException;
import org.batfish.common.CoordConsts;
import org.batfish.common.Directory;
import org.batfish.common.Pair;
import org.batfish.common.Version;
import org.batfish.common.Warning;
import org.batfish.common.Warnings;
import org.batfish.common.plugin.BgpTablePlugin;
import org.batfish.common.plugin.DataPlanePlugin;
import org.batfish.common.plugin.DataPlanePluginSettings;
import org.batfish.common.plugin.ExternalBgpAdvertisementPlugin;
import org.batfish.common.plugin.IBatfish;
import org.batfish.common.plugin.PluginClientType;
import org.batfish.common.plugin.PluginConsumer;
import org.batfish.common.util.BatfishObjectMapper;
import org.batfish.common.util.CommonUtil;
import org.batfish.config.Settings;
import org.batfish.config.Settings.EnvironmentSettings;
import org.batfish.config.Settings.TestrigSettings;
import org.batfish.datamodel.AbstractRoute;
import org.batfish.datamodel.BackendType;
import org.batfish.datamodel.BgpAdvertisement;
import org.batfish.datamodel.BgpAdvertisement.BgpAdvertisementType;
import org.batfish.datamodel.Configuration;
import org.batfish.datamodel.ConfigurationFormat;
import org.batfish.datamodel.DataPlane;
import org.batfish.datamodel.DeviceType;
import org.batfish.datamodel.Edge;
import org.batfish.datamodel.Flow;
import org.batfish.datamodel.FlowHistory;
import org.batfish.datamodel.FlowTrace;
import org.batfish.datamodel.ForwardingAction;
import org.batfish.datamodel.GenericConfigObject;
import org.batfish.datamodel.HeaderSpace;
import org.batfish.datamodel.Interface;
import org.batfish.datamodel.InterfaceAddress;
import org.batfish.datamodel.InterfaceType;
import org.batfish.datamodel.Ip;
import org.batfish.datamodel.IpAccessList;
import org.batfish.datamodel.IpAccessListLine;
import org.batfish.datamodel.IpsecVpn;
import org.batfish.datamodel.NodeRoleSpecifier;
import org.batfish.datamodel.OspfArea;
import org.batfish.datamodel.OspfProcess;
import org.batfish.datamodel.Prefix;
import org.batfish.datamodel.RipNeighbor;
import org.batfish.datamodel.RipProcess;
import org.batfish.datamodel.SubRange;
import org.batfish.datamodel.Topology;
import org.batfish.datamodel.Vrf;
import org.batfish.datamodel.answers.AclLinesAnswerElement;
import org.batfish.datamodel.answers.AclLinesAnswerElement.AclReachabilityEntry;
import org.batfish.datamodel.answers.Answer;
import org.batfish.datamodel.answers.AnswerElement;
import org.batfish.datamodel.answers.AnswerStatus;
import org.batfish.datamodel.answers.AnswerSummary;
import org.batfish.datamodel.answers.ConvertConfigurationAnswerElement;
import org.batfish.datamodel.answers.DataPlaneAnswerElement;
import org.batfish.datamodel.answers.FlattenVendorConfigurationAnswerElement;
import org.batfish.datamodel.answers.InitInfoAnswerElement;
import org.batfish.datamodel.answers.InitStepAnswerElement;
import org.batfish.datamodel.answers.NodAnswerElement;
import org.batfish.datamodel.answers.NodFirstUnsatAnswerElement;
import org.batfish.datamodel.answers.NodSatAnswerElement;
import org.batfish.datamodel.answers.ParseAnswerElement;
import org.batfish.datamodel.answers.ParseEnvironmentBgpTablesAnswerElement;
import org.batfish.datamodel.answers.ParseEnvironmentRoutingTablesAnswerElement;
import org.batfish.datamodel.answers.ParseStatus;
import org.batfish.datamodel.answers.ParseVendorConfigurationAnswerElement;
import org.batfish.datamodel.answers.ReportAnswerElement;
import org.batfish.datamodel.answers.RunAnalysisAnswerElement;
import org.batfish.datamodel.answers.StringAnswerElement;
import org.batfish.datamodel.answers.ValidateEnvironmentAnswerElement;
import org.batfish.datamodel.assertion.AssertionAst;
import org.batfish.datamodel.collections.BgpAdvertisementsByVrf;
import org.batfish.datamodel.collections.MultiSet;
import org.batfish.datamodel.collections.NamedStructureEquivalenceSet;
import org.batfish.datamodel.collections.NamedStructureEquivalenceSets;
import org.batfish.datamodel.collections.NodeInterfacePair;
import org.batfish.datamodel.collections.RoutesByVrf;
import org.batfish.datamodel.collections.TreeMultiSet;
import org.batfish.datamodel.pojo.Environment;
import org.batfish.datamodel.questions.NodesSpecifier;
import org.batfish.datamodel.questions.Question;
import org.batfish.datamodel.questions.smt.HeaderLocationQuestion;
import org.batfish.datamodel.questions.smt.HeaderQuestion;
import org.batfish.datamodel.questions.smt.RoleQuestion;
import org.batfish.grammar.BatfishCombinedParser;
import org.batfish.grammar.BgpTableFormat;
import org.batfish.grammar.GrammarSettings;
import org.batfish.grammar.ParseTreePrettyPrinter;
import org.batfish.grammar.assertion.AssertionCombinedParser;
import org.batfish.grammar.assertion.AssertionExtractor;
import org.batfish.grammar.assertion.AssertionParser.AssertionContext;
import org.batfish.grammar.juniper.JuniperCombinedParser;
import org.batfish.grammar.juniper.JuniperFlattener;
import org.batfish.grammar.topology.GNS3TopologyCombinedParser;
import org.batfish.grammar.topology.GNS3TopologyExtractor;
import org.batfish.grammar.topology.TopologyExtractor;
import org.batfish.grammar.vyos.VyosCombinedParser;
import org.batfish.grammar.vyos.VyosFlattener;
import org.batfish.job.BatfishJobExecutor;
import org.batfish.job.ConvertConfigurationJob;
import org.batfish.job.FlattenVendorConfigurationJob;
import org.batfish.job.ParseEnvironmentBgpTableJob;
import org.batfish.job.ParseEnvironmentRoutingTableJob;
import org.batfish.job.ParseVendorConfigurationJob;
import org.batfish.representation.aws.AwsConfiguration;
import org.batfish.representation.host.HostConfiguration;
import org.batfish.representation.iptables.IptablesVendorConfiguration;
import org.batfish.role.InferRoles;
import org.batfish.symbolic.abstraction.Roles;
import org.batfish.symbolic.smt.PropertyChecker;
import org.batfish.vendor.VendorConfiguration;
import org.batfish.z3.AclLine;
import org.batfish.z3.AclReachabilityQuerySynthesizer;
import org.batfish.z3.BlacklistDstIpQuerySynthesizer;
import org.batfish.z3.CompositeNodJob;
import org.batfish.z3.EarliestMoreGeneralReachableLineQuerySynthesizer;
import org.batfish.z3.MultipathInconsistencyQuerySynthesizer;
import org.batfish.z3.NodFirstUnsatJob;
import org.batfish.z3.NodJob;
import org.batfish.z3.NodSatJob;
import org.batfish.z3.QuerySynthesizer;
import org.batfish.z3.ReachEdgeQuerySynthesizer;
import org.batfish.z3.ReachabilityQuerySynthesizer;
import org.batfish.z3.Synthesizer;
import org.batfish.z3.SynthesizerInputImpl;
import org.codehaus.jettison.json.JSONArray;
import org.codehaus.jettison.json.JSONException;
import org.codehaus.jettison.json.JSONObject;

/** This class encapsulates the main control logic for Batfish. */
public class Batfish extends PluginConsumer implements IBatfish {

  private static final String BASE_TESTRIG_TAG = "BASE";

  private static final String DELTA_TESTRIG_TAG = "DELTA";

  private static final String DIFFERENTIAL_FLOW_TAG = "DIFFERENTIAL";

  /** The name of the [optional] topology file within a test-rig */
  private static final String TOPOLOGY_FILENAME = "topology.net";

  private final Map<String, BiFunction<Question, IBatfish, Answerer>> _answererCreators;
  private final Cache<TestrigSettings, SortedMap<String, Configuration>> _cachedConfigurations;
  private final Cache<TestrigSettings, DataPlane> _cachedDataPlanes;
  private final Map<EnvironmentSettings, SortedMap<String, BgpAdvertisementsByVrf>>
      _cachedEnvironmentBgpTables;
  private final Map<EnvironmentSettings, SortedMap<String, RoutesByVrf>>
      _cachedEnvironmentRoutingTables;
  private final List<TestrigSettings> _testrigSettingsStack;
  private TestrigSettings _baseTestrigSettings;
  private SortedMap<BgpTableFormat, BgpTablePlugin> _bgpTablePlugins;
  private TestrigSettings _deltaTestrigSettings;
  private Set<ExternalBgpAdvertisementPlugin> _externalBgpAdvertisementPlugins;
  private BatfishLogger _logger;
  private Settings _settings;
  // this variable is used communicate with parent thread on how the job
  // finished
  private boolean _terminatedWithException;
  private TestrigSettings _testrigSettings;
  private boolean _monotonicCache;
  private Map<String, DataPlanePlugin> _dataPlanePlugins;

  public Batfish(
      Settings settings,
      Cache<TestrigSettings, SortedMap<String, Configuration>> cachedConfigurations,
      Cache<TestrigSettings, DataPlane> cachedDataPlanes,
      Map<EnvironmentSettings, SortedMap<String, BgpAdvertisementsByVrf>>
          cachedEnvironmentBgpTables,
      Map<EnvironmentSettings, SortedMap<String, RoutesByVrf>> cachedEnvironmentRoutingTables) {
    super(settings.getSerializeToText());
    _settings = settings;
    _bgpTablePlugins = new TreeMap<>();
    _cachedConfigurations = cachedConfigurations;
    _cachedEnvironmentBgpTables = cachedEnvironmentBgpTables;
    _cachedEnvironmentRoutingTables = cachedEnvironmentRoutingTables;
    _cachedDataPlanes = cachedDataPlanes;
    _externalBgpAdvertisementPlugins = new TreeSet<>();
    _testrigSettings = settings.getActiveTestrigSettings();
    _baseTestrigSettings = settings.getBaseTestrigSettings();
    _logger = _settings.getLogger();
    _deltaTestrigSettings = settings.getDeltaTestrigSettings();
    _terminatedWithException = false;
    _answererCreators = new HashMap<>();
    _testrigSettingsStack = new ArrayList<>();
    _dataPlanePlugins = new HashMap<>();
  }

  public static void applyBaseDir(
      TestrigSettings settings, Path containerDir, String testrig, String envName) {
    Path testrigDir = containerDir.resolve(Paths.get(BfConsts.RELPATH_TESTRIGS_DIR, testrig));
    settings.setName(testrig);
    settings.setBasePath(testrigDir);
    EnvironmentSettings envSettings = settings.getEnvironmentSettings();
    settings.setSerializeIndependentPath(
        testrigDir.resolve(BfConsts.RELPATH_VENDOR_INDEPENDENT_CONFIG_DIR));
    settings.setSerializeVendorPath(
        testrigDir.resolve(BfConsts.RELPATH_VENDOR_SPECIFIC_CONFIG_DIR));
    settings.setTestRigPath(testrigDir.resolve(BfConsts.RELPATH_TEST_RIG_DIR));
    settings.setParseAnswerPath(testrigDir.resolve(BfConsts.RELPATH_PARSE_ANSWER_PATH));
    settings.setConvertAnswerPath(testrigDir.resolve(BfConsts.RELPATH_CONVERT_ANSWER_PATH));
    settings.setNodeRolesPath(
        testrigDir.resolve(
            Paths.get(BfConsts.RELPATH_TEST_RIG_DIR, BfConsts.RELPATH_NODE_ROLES_PATH)));
    settings.setInferredNodeRolesPath(
        testrigDir.resolve(
            Paths.get(BfConsts.RELPATH_TEST_RIG_DIR, BfConsts.RELPATH_INFERRED_NODE_ROLES_PATH)));
    settings.setTopologyPath(testrigDir.resolve(BfConsts.RELPATH_TESTRIG_TOPOLOGY_PATH));
    settings.setPojoTopologyPath(testrigDir.resolve(BfConsts.RELPATH_TESTRIG_POJO_TOPOLOGY_PATH));
    if (envName != null) {
      envSettings.setName(envName);
      Path envPath = testrigDir.resolve(BfConsts.RELPATH_ENVIRONMENTS_DIR).resolve(envName);
      envSettings.setEnvironmentBasePath(envPath);
      envSettings.setDataPlanePath(envPath.resolve(BfConsts.RELPATH_DATA_PLANE));
      envSettings.setDataPlaneAnswerPath(envPath.resolve(BfConsts.RELPATH_DATA_PLANE_ANSWER_PATH));
      envSettings.setParseEnvironmentBgpTablesAnswerPath(
          envPath.resolve(BfConsts.RELPATH_ENVIRONMENT_BGP_TABLES_ANSWER));
      envSettings.setParseEnvironmentRoutingTablesAnswerPath(
          envPath.resolve(BfConsts.RELPATH_ENVIRONMENT_ROUTING_TABLES_ANSWER));
      envSettings.setSerializeEnvironmentBgpTablesPath(
          envPath.resolve(BfConsts.RELPATH_SERIALIZED_ENVIRONMENT_BGP_TABLES));
      envSettings.setSerializeEnvironmentRoutingTablesPath(
          envPath.resolve(BfConsts.RELPATH_SERIALIZED_ENVIRONMENT_ROUTING_TABLES));
      envSettings.setValidateEnvironmentAnswerPath(
          envPath.resolve(BfConsts.RELPATH_VALIDATE_ENVIRONMENT_ANSWER));
      Path envDirPath = envPath.resolve(BfConsts.RELPATH_ENV_DIR);
      envSettings.setEnvPath(envDirPath);
      envSettings.setNodeBlacklistPath(envDirPath.resolve(BfConsts.RELPATH_NODE_BLACKLIST_FILE));
      envSettings.setInterfaceBlacklistPath(
          envDirPath.resolve(BfConsts.RELPATH_INTERFACE_BLACKLIST_FILE));
      envSettings.setEdgeBlacklistPath(envDirPath.resolve(BfConsts.RELPATH_EDGE_BLACKLIST_FILE));
      envSettings.setSerializedTopologyPath(envDirPath.resolve(BfConsts.RELPATH_ENV_TOPOLOGY_FILE));
      envSettings.setDeltaConfigurationsDir(
          envDirPath.resolve(BfConsts.RELPATH_CONFIGURATIONS_DIR));
      envSettings.setExternalBgpAnnouncementsPath(
          envDirPath.resolve(BfConsts.RELPATH_EXTERNAL_BGP_ANNOUNCEMENTS));
      envSettings.setEnvironmentBgpTablesPath(
          envDirPath.resolve(BfConsts.RELPATH_ENVIRONMENT_BGP_TABLES));
      envSettings.setEnvironmentRoutingTablesPath(
          envDirPath.resolve(BfConsts.RELPATH_ENVIRONMENT_ROUTING_TABLES));
      envSettings.setPrecomputedRoutesPath(envPath.resolve(BfConsts.RELPATH_PRECOMPUTED_ROUTES));
      envSettings.setDeltaCompiledConfigurationsDir(
          envPath.resolve(BfConsts.RELPATH_VENDOR_INDEPENDENT_CONFIG_DIR));
      envSettings.setDeltaVendorConfigurationsDir(
          envPath.resolve(BfConsts.RELPATH_VENDOR_SPECIFIC_CONFIG_DIR));
    }
  }

  static void checkTopology(Map<String, Configuration> configurations, Topology topology) {
    for (Edge edge : topology.getEdges()) {
      if (!configurations.containsKey(edge.getNode1())) {
        throw new BatfishException(
            String.format("Topology contains a non-existent node '%s'", edge.getNode1()));
      }
      if (!configurations.containsKey(edge.getNode2())) {
        throw new BatfishException(
            String.format("Topology contains a non-existent node '%s'", edge.getNode2()));
      }
      // nodes are valid, now checking corresponding interfaces
      Configuration config1 = configurations.get(edge.getNode1());
      Configuration config2 = configurations.get(edge.getNode2());
      if (!config1.getInterfaces().containsKey(edge.getInt1())) {
        throw new BatfishException(
            String.format(
                "Topology contains a non-existent interface '%s' on node '%s'",
                edge.getInt1(), edge.getNode1()));
      }
      if (!config2.getInterfaces().containsKey(edge.getInt2())) {
        throw new BatfishException(
            String.format(
                "Topology contains a non-existent interface '%s' on node '%s'",
                edge.getInt2(), edge.getNode2()));
      }
    }
  }

  public static String flatten(
      String input,
      BatfishLogger logger,
      Settings settings,
      ConfigurationFormat format,
      String header) {
    switch (format) {
      case JUNIPER:
        {
          JuniperCombinedParser parser = new JuniperCombinedParser(input, settings);
          ParserRuleContext tree = parse(parser, logger, settings);
          JuniperFlattener flattener = new JuniperFlattener(header);
          ParseTreeWalker walker = new ParseTreeWalker();
          walker.walk(flattener, tree);
          return flattener.getFlattenedConfigurationText();
        }

      case VYOS:
        {
          VyosCombinedParser parser = new VyosCombinedParser(input, settings);
          ParserRuleContext tree = parse(parser, logger, settings);
          VyosFlattener flattener = new VyosFlattener(header);
          ParseTreeWalker walker = new ParseTreeWalker();
          walker.walk(flattener, tree);
          return flattener.getFlattenedConfigurationText();
        }

        // $CASES-OMITTED$
      default:
        throw new BatfishException("Invalid format for flattening");
    }
  }

  public static void initQuestionSettings(Settings settings) {
    String questionName = settings.getQuestionName();
    Path containerDir = settings.getContainerDir();
    if (questionName != null) {
      Path questionPath =
          containerDir.resolve(BfConsts.RELPATH_QUESTIONS_DIR).resolve(questionName);
      settings.setQuestionPath(questionPath.resolve(BfConsts.RELPATH_QUESTION_FILE));
    }
  }

  public static void initTestrigSettings(Settings settings) {
    String testrig = settings.getTestrig();
    String envName = settings.getEnvironmentName();
    Path containerDir = settings.getContainerDir();
    if (testrig != null) {
      applyBaseDir(settings.getBaseTestrigSettings(), containerDir, testrig, envName);
      String deltaTestrig = settings.getDeltaTestrig();
      String deltaEnvName = settings.getDeltaEnvironmentName();
      TestrigSettings deltaTestrigSettings = settings.getDeltaTestrigSettings();
      if (deltaTestrig != null && deltaEnvName == null) {
        deltaEnvName = envName;
        settings.setDeltaEnvironmentName(envName);
      } else if (deltaTestrig == null && deltaEnvName != null) {
        deltaTestrig = testrig;
        settings.setDeltaTestrig(testrig);
      }
      if (deltaTestrig != null) {
        applyBaseDir(deltaTestrigSettings, containerDir, deltaTestrig, deltaEnvName);
      }
      if (settings.getDiffActive()) {
        settings.setActiveTestrigSettings(settings.getDeltaTestrigSettings());
      } else {
        settings.setActiveTestrigSettings(settings.getBaseTestrigSettings());
      }
      initQuestionSettings(settings);
    } else if (containerDir != null) {
      throw new CleanBatfishException("Must supply argument to -" + BfConsts.ARG_TESTRIG);
    }
  }

  /**
   * Returns a sorted list of {@link Path paths} contains all files under the directory indicated by
   * {@code configsPath}. Directories under {@code configsPath} are recursively expanded but not
   * included in the returned list.
   *
   * <p>Temporary files(files start with {@code .} are omitted from the returned list.
   *
   * <p>This method follows all symbolic links.
   */
  static List<Path> listAllFiles(Path configsPath) {
    List<Path> configFilePaths;
    try (Stream<Path> allFiles = Files.walk(configsPath, FileVisitOption.FOLLOW_LINKS)) {
      configFilePaths =
          allFiles
              .filter(
                  path ->
                      !path.getFileName().toString().startsWith(".") && Files.isRegularFile(path))
              .sorted()
              .collect(Collectors.toList());
    } catch (IOException e) {
      throw new BatfishException("Failed to walk path: " + configsPath, e);
    }
    return configFilePaths;
  }

  public static void logWarnings(BatfishLogger logger, Warnings warnings) {
    for (Warning warning : warnings.getRedFlagWarnings()) {
      logger.redflag(logWarningsHelper(warning));
    }
    for (Warning warning : warnings.getUnimplementedWarnings()) {
      logger.unimplemented(logWarningsHelper(warning));
    }
    for (Warning warning : warnings.getPedanticWarnings()) {
      logger.pedantic(logWarningsHelper(warning));
    }
  }

  private static String logWarningsHelper(Warning warning) {
    return "   " + warning.getTag() + ": " + warning.getText() + "\n";
  }

  public static ParserRuleContext parse(
      BatfishCombinedParser<?, ?> parser, BatfishLogger logger, Settings settings) {
    ParserRuleContext tree;
    try {
      tree = parser.parse();
    } catch (BatfishException e) {
      throw new ParserBatfishException("Parser error", e);
    }
    List<String> errors = parser.getErrors();
    int numErrors = errors.size();
    if (numErrors > 0) {
      logger.error(numErrors + " ERROR(S)\n");
      for (int i = 0; i < numErrors; i++) {
        String prefix = "ERROR " + (i + 1) + ": ";
        String msg = errors.get(i);
        String prefixedMsg = CommonUtil.applyPrefix(prefix, msg);
        logger.error(prefixedMsg + "\n");
      }
      throw new ParserBatfishException("Parser error(s)");
    } else if (!settings.getPrintParseTree()) {
      logger.info("OK\n");
    } else {
      logger.info("OK, PRINTING PARSE TREE:\n");
      logger.info(ParseTreePrettyPrinter.print(tree, parser) + "\n\n");
    }
    return tree;
  }

<<<<<<< HEAD
  /**
   * Helper function to disable a blacklisted interface and update the given {@link
   * ValidateEnvironmentAnswerElement} if the interface does not actually exist.
   */
  private static void blacklistInterface(
      Map<String, Configuration> configurations,
      ValidateEnvironmentAnswerElement veae,
      NodeInterfacePair iface) {
    String hostname = iface.getHostname();
    String ifaceName = iface.getInterface();
    @Nullable Configuration node = configurations.get(hostname);
    if (node == null) {
      veae.setValid(false);
      veae.getUndefinedInterfaceBlacklistNodes().add(hostname);
      return;
    }
=======
  private final Map<String, BiFunction<Question, IBatfish, Answerer>> _answererCreators;

  private TestrigSettings _baseTestrigSettings;

  private SortedMap<BgpTableFormat, BgpTablePlugin> _bgpTablePlugins;

  private final Cache<TestrigSettings, SortedMap<String, Configuration>> _cachedConfigurations;

  private final Cache<TestrigSettings, DataPlane> _cachedDataPlanes;

  private final Map<EnvironmentSettings, SortedMap<String, BgpAdvertisementsByVrf>>
      _cachedEnvironmentBgpTables;

  private final Map<EnvironmentSettings, SortedMap<String, RoutesByVrf>>
      _cachedEnvironmentRoutingTables;

  private TestrigSettings _deltaTestrigSettings;

  private Set<ExternalBgpAdvertisementPlugin> _externalBgpAdvertisementPlugins;

  private BatfishLogger _logger;

  private Settings _settings;

  // this variable is used communicate with parent thread on how the job
  // finished (null if job finished successfully)
  private String _terminatingExceptionMessage;

  private TestrigSettings _testrigSettings;

  private final List<TestrigSettings> _testrigSettingsStack;
>>>>>>> d8c36ca2

    @Nullable Interface nodeIface = node.getInterfaces().get(ifaceName);
    if (nodeIface == null) {
      veae.setValid(false);
      veae.getUndefinedInterfaceBlacklistInterfaces()
          .computeIfAbsent(hostname, k -> new TreeSet<>())
          .add(ifaceName);
      return;
    }

    nodeIface.setActive(false);
    nodeIface.setBlacklisted(true);
  }

<<<<<<< HEAD
  public static void serializeAsJson(Path outputPath, Object object, String objectName) {
    try {
      new BatfishObjectMapper().writeValue(outputPath.toFile(), object);
    } catch (IOException e) {
      throw new BatfishException("Could not serialize " + objectName + " ", e);
    }
=======
  public Batfish(
      Settings settings,
      Cache<TestrigSettings, SortedMap<String, Configuration>> cachedConfigurations,
      Cache<TestrigSettings, DataPlane> cachedDataPlanes,
      Map<EnvironmentSettings, SortedMap<String, BgpAdvertisementsByVrf>>
          cachedEnvironmentBgpTables,
      Map<EnvironmentSettings, SortedMap<String, RoutesByVrf>> cachedEnvironmentRoutingTables) {
    super(settings.getSerializeToText());
    _settings = settings;
    _bgpTablePlugins = new TreeMap<>();
    _cachedConfigurations = cachedConfigurations;
    _cachedEnvironmentBgpTables = cachedEnvironmentBgpTables;
    _cachedEnvironmentRoutingTables = cachedEnvironmentRoutingTables;
    _cachedDataPlanes = cachedDataPlanes;
    _externalBgpAdvertisementPlugins = new TreeSet<>();
    _testrigSettings = settings.getActiveTestrigSettings();
    _baseTestrigSettings = settings.getBaseTestrigSettings();
    _logger = _settings.getLogger();
    _deltaTestrigSettings = settings.getDeltaTestrigSettings();
    _terminatingExceptionMessage = null;
    _answererCreators = new HashMap<>();
    _testrigSettingsStack = new ArrayList<>();
    _dataPlanePlugins = new HashMap<>();
>>>>>>> d8c36ca2
  }

  private Answer analyze() {
    Answer answer = new Answer();
    AnswerSummary summary = new AnswerSummary();
    String analysisName = _settings.getAnalysisName();
    String containerName = _settings.getContainerDir().getFileName().toString();
    Path analysisQuestionsDir =
        _settings
            .getContainerDir()
            .resolve(
                Paths.get(
                        BfConsts.RELPATH_ANALYSES_DIR, analysisName, BfConsts.RELPATH_QUESTIONS_DIR)
                    .toString());
    if (!Files.exists(analysisQuestionsDir)) {
      throw new BatfishException(
          "Analysis questions dir does not exist: '" + analysisQuestionsDir + "'");
    }
    RunAnalysisAnswerElement ae = new RunAnalysisAnswerElement();
    try (Stream<Path> questions = CommonUtil.list(analysisQuestionsDir)) {
      questions.forEach(
          analysisQuestionDir -> {
            String questionName = analysisQuestionDir.getFileName().toString();
            Path analysisQuestionPath = analysisQuestionDir.resolve(BfConsts.RELPATH_QUESTION_FILE);
            _settings.setQuestionPath(analysisQuestionPath);
            Answer currentAnswer;
            try (ActiveSpan analysisQuestionSpan =
                GlobalTracer.get()
                    .buildSpan(
                        String.format(
                            "Getting answer to question %s from analysis %s",
                            questionName, analysisName))
                    .startActive()) {
              assert analysisQuestionSpan != null; // make span not show up as unused
              currentAnswer = answer();
            }
            // Ensuring that question was parsed successfully
            if (currentAnswer.getQuestion() != null) {
              try {
                BatfishObjectMapper mapper = new BatfishObjectMapper(false);
                // TODO: This can be represented much cleanly and easily with a Json
                _logger.infof(
                    "Ran question:%s from analysis:%s in container:%s; work-id:%s, status:%s, "
                        + "computed dataplane:%s, parameters:%s\n",
                    questionName,
                    analysisName,
                    containerName,
                    getTaskId(),
                    currentAnswer.getSummary().getNumFailed() > 0 ? "failed" : "passed",
                    currentAnswer.getQuestion().getDataPlane(),
                    mapper.writeValueAsString(
                        currentAnswer.getQuestion().getInstance().getVariables()));
              } catch (JsonProcessingException e) {
                throw new BatfishException(
                    String.format(
                        "Error logging question %s in analysis %s", questionName, analysisName),
                    e);
              }
            }
            initAnalysisQuestionPath(analysisName, questionName);
            outputAnswer(currentAnswer);
            ae.getAnswers().put(questionName, currentAnswer);
            _settings.setQuestionPath(null);
            summary.combine(currentAnswer.getSummary());
          });
    }
    answer.addAnswerElement(ae);
    answer.setSummary(summary);
    return answer;
  }

  public Answer answer() {
    Question question = null;

    // return right away if we cannot parse the question successfully
    try (ActiveSpan parseQuestionSpan =
        GlobalTracer.get().buildSpan("Parse question").startActive()) {
      assert parseQuestionSpan != null; // avoid not used warning
      question = Question.parseQuestion(_settings.getQuestionPath(), getCurrentClassLoader());
    } catch (Exception e) {
      Answer answer = new Answer();
      BatfishException exception = new BatfishException("Could not parse question", e);
      answer.setStatus(AnswerStatus.FAILURE);
      answer.addAnswerElement(exception.getBatfishStackTrace());
      return answer;
    }

    if (_settings.getDifferential()) {
      question.setDifferential(true);
    }
    boolean dp = question.getDataPlane();
    boolean diff = question.getDifferential();
    boolean diffActive = _settings.getDiffActive() && !diff;
    _settings.setDiffActive(diffActive);
    _settings.setDiffQuestion(diff);

    try (ActiveSpan loadConfigurationSpan =
        GlobalTracer.get().buildSpan("Load configurations").startActive()) {
      assert loadConfigurationSpan != null; // avoid not used warning
      // Ensures configurations are parsed and ready
      loadConfigurations();
    }

    try (ActiveSpan initQuestionEnvSpan =
        GlobalTracer.get().buildSpan("Init question environment").startActive()) {
      assert initQuestionEnvSpan != null; // avoid not used warning
      initQuestionEnvironments(question, diff, diffActive, dp);
    }

    AnswerElement answerElement = null;
    BatfishException exception = null;
    try (ActiveSpan getAnswerSpan = GlobalTracer.get().buildSpan("Get answer").startActive()) {
      assert getAnswerSpan != null; // avoid not used warning
      if (question.getDifferential()) {
        answerElement = Answerer.create(question, this).answerDiff();
      } else {
        answerElement = Answerer.create(question, this).answer();
      }
    } catch (Exception e) {
      exception = new BatfishException("Failed to answer question", e);
    }

    Answer answer = new Answer();
    answer.setQuestion(question);

    if (exception == null) {
      // success
      answer.setStatus(AnswerStatus.SUCCESS);
      answer.addAnswerElement(answerElement);
    } else {
      // failure
      answer.setStatus(AnswerStatus.FAILURE);
      answer.addAnswerElement(exception.getBatfishStackTrace());
    }
    return answer;
  }

  @Override
  public AnswerElement answerAclReachability(
      String aclNameRegexStr, NamedStructureEquivalenceSets<?> aclEqSets) {
    AclLinesAnswerElement answerElement = new AclLinesAnswerElement();

    Pattern aclNameRegex;
    try {
      aclNameRegex = Pattern.compile(aclNameRegexStr);
    } catch (PatternSyntaxException e) {
      throw new BatfishException(
          "Supplied regex for nodes is not a valid java regex: \"" + aclNameRegexStr + "\"", e);
    }

    Map<String, Configuration> configurations = loadConfigurations();

    List<NodSatJob<AclLine>> jobs = new ArrayList<>();

    for (Entry<String, ?> e : aclEqSets.getSameNamedStructures().entrySet()) {
      String aclName = e.getKey();
      if (!aclNameRegex.matcher(aclName).matches()) {
        continue;
      }
      // skip juniper srx inbound filters, as they can't really contain
      // operator error
      if (aclName.contains("~ZONE_INTERFACE_FILTER~")
          || aclName.contains("~INBOUND_ZONE_FILTER~")) {
        continue;
      }
      Set<?> s = (Set<?>) e.getValue();
      for (Object o : s) {
        NamedStructureEquivalenceSet<?> aclEqSet = (NamedStructureEquivalenceSet<?>) o;
        String hostname = aclEqSet.getRepresentativeElement();
        SortedSet<String> eqClassNodes = aclEqSet.getNodes();
        answerElement.addEquivalenceClass(aclName, hostname, eqClassNodes);
        Configuration c = configurations.get(hostname);
        IpAccessList acl = c.getIpAccessLists().get(aclName);
        int numLines = acl.getLines().size();
        if (numLines == 0) {
          _logger.redflag("RED_FLAG: Acl \"" + hostname + ":" + aclName + "\" contains no lines\n");
          continue;
        }
        AclReachabilityQuerySynthesizer query =
            new AclReachabilityQuerySynthesizer(hostname, aclName, numLines);
        Synthesizer aclSynthesizer = synthesizeAcls(Collections.singletonMap(hostname, c));
        NodSatJob<AclLine> job = new NodSatJob<>(_settings, aclSynthesizer, query);
        jobs.add(job);
      }
    }

    Map<AclLine, Boolean> output = new TreeMap<>();
    computeNodSatOutput(jobs, output);

    // rearrange output for next step
    Map<String, Map<String, List<AclLine>>> arrangedAclLines = new TreeMap<>();
    for (Entry<AclLine, Boolean> e : output.entrySet()) {
      AclLine line = e.getKey();
      String hostname = line.getHostname();
      Map<String, List<AclLine>> byAclName =
          arrangedAclLines.computeIfAbsent(hostname, k -> new TreeMap<>());
      String aclName = line.getAclName();
      List<AclLine> aclLines = byAclName.computeIfAbsent(aclName, k -> new ArrayList<>());
      aclLines.add(line);
    }

    // now get earliest more general lines
    List<NodFirstUnsatJob<AclLine, Integer>> step2Jobs = new ArrayList<>();
    for (Entry<String, Map<String, List<AclLine>>> e : arrangedAclLines.entrySet()) {
      String hostname = e.getKey();
      Configuration c = configurations.get(hostname);
      Synthesizer aclSynthesizer = synthesizeAcls(Collections.singletonMap(hostname, c));
      Map<String, List<AclLine>> byAclName = e.getValue();
      for (Entry<String, List<AclLine>> e2 : byAclName.entrySet()) {
        String aclName = e2.getKey();
        IpAccessList ipAccessList = c.getIpAccessLists().get(aclName);
        List<AclLine> lines = e2.getValue();
        for (int i = 0; i < lines.size(); i++) {
          AclLine line = lines.get(i);
          boolean reachable = output.get(line);
          if (!reachable) {
            List<AclLine> toCheck = new ArrayList<>();
            for (int j = 0; j < i; j++) {
              AclLine earlierLine = lines.get(j);
              boolean earlierIsReachable = output.get(earlierLine);
              if (earlierIsReachable) {
                toCheck.add(earlierLine);
              }
            }
            EarliestMoreGeneralReachableLineQuerySynthesizer query =
                new EarliestMoreGeneralReachableLineQuerySynthesizer(line, toCheck, ipAccessList);
            NodFirstUnsatJob<AclLine, Integer> job =
                new NodFirstUnsatJob<>(_settings, aclSynthesizer, query);
            step2Jobs.add(job);
          }
        }
      }
    }
    Map<AclLine, Integer> step2Output = new TreeMap<>();
    computeNodFirstUnsatOutput(step2Jobs, step2Output);
    for (AclLine line : output.keySet()) {
      Integer earliestMoreGeneralReachableLine = step2Output.get(line);
      line.setEarliestMoreGeneralReachableLine(earliestMoreGeneralReachableLine);
    }

    Set<Pair<String, String>> aclsWithUnreachableLines = new TreeSet<>();
    Set<Pair<String, String>> allAcls = new TreeSet<>();
    int numUnreachableLines = 0;
    int numLines = output.entrySet().size();
    for (Entry<AclLine, Boolean> e : output.entrySet()) {
      AclLine aclLine = e.getKey();
      boolean sat = e.getValue();
      String hostname = aclLine.getHostname();
      String aclName = aclLine.getAclName();
      Pair<String, String> qualifiedAclName = new Pair<>(hostname, aclName);
      allAcls.add(qualifiedAclName);
      if (!sat) {
        numUnreachableLines++;
        aclsWithUnreachableLines.add(qualifiedAclName);
      }
    }
    for (Entry<AclLine, Boolean> e : output.entrySet()) {
      AclLine aclLine = e.getKey();
      int index = aclLine.getLine();
      boolean sat = e.getValue();
      String hostname = aclLine.getHostname();
      String aclName = aclLine.getAclName();
      Pair<String, String> qualifiedAclName = new Pair<>(hostname, aclName);
      IpAccessList ipAccessList = configurations.get(hostname).getIpAccessLists().get(aclName);
      IpAccessListLine ipAccessListLine = ipAccessList.getLines().get(index);
      AclReachabilityEntry line = new AclReachabilityEntry(index, ipAccessListLine.getName());
      if (aclsWithUnreachableLines.contains(qualifiedAclName)) {
        if (sat) {
          _logger.debugf(
              "%s:%s:%d:'%s' is REACHABLE\n", hostname, aclName, line.getIndex(), line.getName());
          answerElement.addReachableLine(hostname, ipAccessList, line);
        } else {
          _logger.debugf(
              "%s:%s:%d:'%s' is UNREACHABLE\n\t%s\n",
              hostname, aclName, line.getIndex(), line.getName(), ipAccessListLine.toString());
          Integer earliestMoreGeneralLineIndex = aclLine.getEarliestMoreGeneralReachableLine();
          if (earliestMoreGeneralLineIndex != null) {
            IpAccessListLine earliestMoreGeneralLine =
                ipAccessList.getLines().get(earliestMoreGeneralLineIndex);
            line.setEarliestMoreGeneralLineIndex(earliestMoreGeneralLineIndex);
            line.setEarliestMoreGeneralLineName(earliestMoreGeneralLine.getName());
            if (!earliestMoreGeneralLine.getAction().equals(ipAccessListLine.getAction())) {
              line.setDifferentAction(true);
            }
          }
          answerElement.addUnreachableLine(hostname, ipAccessList, line);
          aclsWithUnreachableLines.add(qualifiedAclName);
        }
      } else {
        answerElement.addReachableLine(hostname, ipAccessList, line);
      }
    }
    for (Pair<String, String> qualfiedAcl : aclsWithUnreachableLines) {
      String hostname = qualfiedAcl.getFirst();
      String aclName = qualfiedAcl.getSecond();
      _logger.debugf("%s:%s has at least 1 unreachable line\n", hostname, aclName);
    }
    int numAclsWithUnreachableLines = aclsWithUnreachableLines.size();
    int numAcls = allAcls.size();
    double percentUnreachableAcls = 100d * numAclsWithUnreachableLines / numAcls;
    double percentUnreachableLines = 100d * numUnreachableLines / numLines;
    _logger.debugf("SUMMARY:\n");
    _logger.debugf(
        "\t%d/%d (%.1f%%) acls have unreachable lines\n",
        numAclsWithUnreachableLines, numAcls, percentUnreachableAcls);
    _logger.debugf(
        "\t%d/%d (%.1f%%) acl lines are unreachable\n",
        numUnreachableLines, numLines, percentUnreachableLines);

    return answerElement;
  }

  private Warnings buildWarnings() {
    return new Warnings(
        _settings.getPedanticAsError(),
        _settings.getPedanticRecord() && _logger.isActive(BatfishLogger.LEVEL_PEDANTIC),
        _settings.getRedFlagAsError(),
        _settings.getRedFlagRecord() && _logger.isActive(BatfishLogger.LEVEL_REDFLAG),
        _settings.getUnimplementedAsError(),
        _settings.getUnimplementedRecord() && _logger.isActive(BatfishLogger.LEVEL_UNIMPLEMENTED),
        _settings.getPrintParseTree());
  }

  private void checkBaseDirExists() {
    Path baseDir = _testrigSettings.getBasePath();
    if (baseDir == null) {
      throw new BatfishException("Test rig directory not set");
    }
    if (!Files.exists(baseDir)) {
      throw new CleanBatfishException("Test rig does not exist: \"" + baseDir.getFileName() + "\"");
    }
  }

  @Override
  public void checkDataPlane() {
    checkDataPlane(_testrigSettings);
  }

  public void checkDataPlane(TestrigSettings testrigSettings) {
    EnvironmentSettings envSettings = testrigSettings.getEnvironmentSettings();
    if (!Files.exists(envSettings.getDataPlanePath())) {
      throw new CleanBatfishException(
          "Missing data plane for testrig: \""
              + testrigSettings.getName()
              + "\", environment: \""
              + envSettings.getName()
              + "\"\n");
    }
  }

  public void checkDiffEnvironmentExists() {
    checkDiffEnvironmentSpecified();
    checkEnvironmentExists(_deltaTestrigSettings);
  }

  private void checkDiffEnvironmentSpecified() {
    if (_settings.getDeltaEnvironmentName() == null) {
      throw new CleanBatfishException(
          "No differential environment specified for differential question");
    }
  }

  public void checkDifferentialDataPlaneQuestionDependencies() {
    checkDiffEnvironmentSpecified();
    checkDataPlane(_baseTestrigSettings);
    checkDataPlane(_deltaTestrigSettings);
  }

  @Override
  public void checkEnvironmentExists() {
    checkEnvironmentExists(_testrigSettings);
  }

  public void checkEnvironmentExists(TestrigSettings testrigSettings) {
    if (!environmentExists(testrigSettings)) {
      throw new CleanBatfishException(
          "Environment not initialized: \""
              + testrigSettings.getEnvironmentSettings().getName()
              + "\"");
    }
  }

  private void checkQuestionsDirExists() {
    checkBaseDirExists();
    Path questionsDir = _testrigSettings.getBasePath().resolve(BfConsts.RELPATH_QUESTIONS_DIR);
    if (!Files.exists(questionsDir)) {
      throw new CleanBatfishException(
          "questions dir does not exist: \"" + questionsDir.getFileName() + "\"");
    }
  }

  private Answer compileEnvironmentConfigurations(TestrigSettings testrigSettings) {
    Answer answer = new Answer();
    EnvironmentSettings envSettings = testrigSettings.getEnvironmentSettings();
    Path deltaConfigurationsDir = envSettings.getDeltaConfigurationsDir();
    Path vendorConfigsDir = envSettings.getDeltaVendorConfigurationsDir();
    Path indepConfigsDir = envSettings.getDeltaCompiledConfigurationsDir();
    if (deltaConfigurationsDir != null) {
      if (Files.exists(deltaConfigurationsDir)) {
        answer.append(serializeVendorConfigs(envSettings.getEnvPath(), vendorConfigsDir));
        answer.append(serializeIndependentConfigs(vendorConfigsDir, indepConfigsDir));
      }
      return answer;
    } else {
      throw new BatfishException("Delta configurations directory cannot be null");
    }
  }

  public Set<Flow> computeCompositeNodOutput(
      List<CompositeNodJob> jobs, NodAnswerElement answerElement) {
    _logger.info("\n*** EXECUTING COMPOSITE NOD JOBS ***\n");
    _logger.resetTimer();
    Set<Flow> flows = new TreeSet<>();
    BatfishJobExecutor.runJobsInExecutor(
        _settings, _logger, jobs, flows, answerElement, true, "Composite NOD");
    _logger.printElapsedTime();
    return flows;
  }

  private Answer computeDataPlane(boolean differentialContext) {
    checkEnvironmentExists();
    return getDataPlanePlugin().computeDataPlane(differentialContext);
  }

  private void computeEnvironmentBgpTables() {
    EnvironmentSettings envSettings = _testrigSettings.getEnvironmentSettings();
    Path outputPath = envSettings.getSerializeEnvironmentBgpTablesPath();
    Path inputPath = envSettings.getEnvironmentBgpTablesPath();
    serializeEnvironmentBgpTables(inputPath, outputPath);
  }

  private void computeEnvironmentRoutingTables() {
    EnvironmentSettings envSettings = _testrigSettings.getEnvironmentSettings();
    Path outputPath = envSettings.getSerializeEnvironmentRoutingTablesPath();
    Path inputPath = envSettings.getEnvironmentRoutingTablesPath();
    serializeEnvironmentRoutingTables(inputPath, outputPath);
  }

  Topology computeEnvironmentTopology(Map<String, Configuration> configurations) {
    _logger.resetTimer();
    Topology topology = computeTestrigTopology(_testrigSettings.getTestRigPath(), configurations);
    topology.prune(getEdgeBlacklist(), getNodeBlacklist(), getInterfaceBlacklist());
    _logger.printElapsedTime();
    return topology;
  }

  @Override
  public Set<NodeInterfacePair> computeFlowSinks(
      Map<String, Configuration> configurations, boolean differentialContext, Topology topology) {
    Set<NodeInterfacePair> flowSinks = null;
    if (differentialContext) {
      pushBaseEnvironment();
      flowSinks = new LinkedHashSet<>(loadDataPlane().getFlowSinks());
      popEnvironment();
    }
    SortedSet<String> blacklistNodes = getNodeBlacklist();
    if (differentialContext) {
      flowSinks.removeIf(
          nodeInterfacePair -> blacklistNodes.contains(nodeInterfacePair.getHostname()));
    }
    Set<NodeInterfacePair> blacklistInterfaces = getInterfaceBlacklist();
    for (NodeInterfacePair blacklistInterface : blacklistInterfaces) {
      if (differentialContext) {
        flowSinks.remove(blacklistInterface);
      }
    }
    if (!differentialContext) {
      flowSinks = computeFlowSinks(configurations, topology);
    }
    return ImmutableSet.copyOf(flowSinks);
  }

  private Set<NodeInterfacePair> computeFlowSinks(
      Map<String, Configuration> configurations, Topology topology) {
    // TODO: confirm VRFs are handled correctly
    ImmutableSet.Builder<NodeInterfacePair> flowSinksBuilder = new ImmutableSet.Builder<>();
    ImmutableSet.Builder<NodeInterfacePair> topologyInterfacesBuilder =
        new ImmutableSet.Builder<>();
    for (Edge edge : topology.getEdges()) {
      topologyInterfacesBuilder.add(edge.getInterface1());
      topologyInterfacesBuilder.add(edge.getInterface2());
    }
    Set<NodeInterfacePair> topologyInterfaces = topologyInterfacesBuilder.build();
    for (Configuration node : configurations.values()) {
      String hostname = node.getHostname();
      for (Interface iface : node.getInterfaces().values()) {
        String ifaceName = iface.getName();
        NodeInterfacePair p = new NodeInterfacePair(hostname, ifaceName);
        if (iface.getActive()
            && !iface.isLoopback(node.getConfigurationFormat())
            && !topologyInterfaces.contains(p)) {
          flowSinksBuilder.add(p);
        }
      }
    }
    return flowSinksBuilder.build();
  }

  public <KeyT, ResultT> void computeNodFirstUnsatOutput(
      List<NodFirstUnsatJob<KeyT, ResultT>> jobs, Map<KeyT, ResultT> output) {
    _logger.info("\n*** EXECUTING NOD UNSAT JOBS ***\n");
    _logger.resetTimer();
    BatfishJobExecutor.runJobsInExecutor(
        _settings,
        _logger,
        jobs,
        output,
        new NodFirstUnsatAnswerElement(),
        true,
        "NOD First-UNSAT");
    _logger.printElapsedTime();
  }

  public Set<Flow> computeNodOutput(List<NodJob> jobs) {
    _logger.info("\n*** EXECUTING NOD JOBS ***\n");
    _logger.resetTimer();
    Set<Flow> flows = new TreeSet<>();
    BatfishJobExecutor.runJobsInExecutor(
        _settings, _logger, jobs, flows, new NodAnswerElement(), true, "NOD");
    _logger.printElapsedTime();
    return flows;
  }

  public <KeyT> void computeNodSatOutput(List<NodSatJob<KeyT>> jobs, Map<KeyT, Boolean> output) {
    _logger.info("\n*** EXECUTING NOD SAT JOBS ***\n");
    _logger.resetTimer();
    BatfishJobExecutor.runJobsInExecutor(
        _settings, _logger, jobs, output, new NodSatAnswerElement(), true, "NOD SAT");
    _logger.printElapsedTime();
  }

  private Topology computeTestrigTopology(
      Path testRigPath, Map<String, Configuration> configurations) {
    Path topologyFilePath = testRigPath.resolve(TOPOLOGY_FILENAME);
    Topology topology;
    // Get generated facts from topology file
    if (Files.exists(topologyFilePath)) {
      topology = processTopologyFile(topologyFilePath);
      _logger.infof(
          "Testrig:%s in container:%s has topology file", getTestrigName(), getContainerName());
    } else {
      // guess adjacencies based on interface subnetworks
      _logger.info("*** (GUESSING TOPOLOGY IN ABSENCE OF EXPLICIT FILE) ***\n");
      topology = CommonUtil.synthesizeTopology(configurations);
    }
    return topology;
  }

  private Map<String, Configuration> convertConfigurations(
      Map<String, GenericConfigObject> vendorConfigurations,
      ConvertConfigurationAnswerElement answerElement) {
    _logger.info("\n*** CONVERTING VENDOR CONFIGURATIONS TO INDEPENDENT FORMAT ***\n");
    _logger.resetTimer();
    Map<String, Configuration> configurations = new TreeMap<>();
    List<ConvertConfigurationJob> jobs = new ArrayList<>();
    for (Entry<String, GenericConfigObject> config : vendorConfigurations.entrySet()) {
      Warnings warnings = buildWarnings();
      GenericConfigObject vc = config.getValue();
      ConvertConfigurationJob job =
          new ConvertConfigurationJob(_settings, vc, config.getKey(), warnings);
      jobs.add(job);
    }
    BatfishJobExecutor.runJobsInExecutor(
        _settings,
        _logger,
        jobs,
        configurations,
        answerElement,
        _settings.getHaltOnConvertError(),
        "Convert configurations to vendor-independent format");
    _logger.printElapsedTime();
    return configurations;
  }

  private boolean dataPlaneDependenciesExist(TestrigSettings testrigSettings) {
    Path dpPath = testrigSettings.getEnvironmentSettings().getDataPlaneAnswerPath();
    return Files.exists(dpPath);
  }

  public SortedMap<String, Configuration> deserializeConfigurations(Path serializedConfigPath) {
    _logger.info("\n*** DESERIALIZING VENDOR-INDEPENDENT CONFIGURATION STRUCTURES ***\n");
    _logger.resetTimer();
    if (!Files.exists(serializedConfigPath)) {
      throw new BatfishException(
          "Missing vendor-independent configs directory: '" + serializedConfigPath + "'");
    }
    Map<Path, String> namesByPath = new TreeMap<>();
    try (DirectoryStream<Path> stream = Files.newDirectoryStream(serializedConfigPath)) {
      for (Path serializedConfig : stream) {
        String name = serializedConfig.getFileName().toString();
        namesByPath.put(serializedConfig, name);
      }
    } catch (IOException e) {
      throw new BatfishException(
          "Error reading vendor-independent configs directory: '" + serializedConfigPath + "'", e);
    }
    SortedMap<String, Configuration> configurations =
        deserializeObjects(namesByPath, Configuration.class);
    _logger.printElapsedTime();
    return configurations;
  }

  private SortedMap<String, BgpAdvertisementsByVrf> deserializeEnvironmentBgpTables(
      Path serializeEnvironmentBgpTablesPath) {
    _logger.info("\n*** DESERIALIZING ENVIRONMENT BGP TABLES ***\n");
    _logger.resetTimer();
    Map<Path, String> namesByPath = new TreeMap<>();
    try (DirectoryStream<Path> serializedBgpTables =
        Files.newDirectoryStream(serializeEnvironmentBgpTablesPath)) {
      for (Path serializedBgpTable : serializedBgpTables) {
        String name = serializedBgpTable.getFileName().toString();
        namesByPath.put(serializedBgpTable, name);
      }
    } catch (IOException e) {
      throw new BatfishException("Error reading serialized BGP tables directory", e);
    }
    SortedMap<String, BgpAdvertisementsByVrf> bgpTables =
        deserializeObjects(namesByPath, BgpAdvertisementsByVrf.class);
    _logger.printElapsedTime();
    return bgpTables;
  }

  private SortedMap<String, RoutesByVrf> deserializeEnvironmentRoutingTables(
      Path serializeEnvironmentRoutingTablesPath) {
    _logger.info("\n*** DESERIALIZING ENVIRONMENT ROUTING TABLES ***\n");
    _logger.resetTimer();
    Map<Path, String> namesByPath = new TreeMap<>();
    try (DirectoryStream<Path> serializedRoutingTables =
        Files.newDirectoryStream(serializeEnvironmentRoutingTablesPath)) {
      for (Path serializedRoutingTable : serializedRoutingTables) {
        String name = serializedRoutingTable.getFileName().toString();
        namesByPath.put(serializedRoutingTable, name);
      }
    } catch (IOException e) {
      throw new BatfishException("Error reading serialized routing tables directory", e);
    }
    SortedMap<String, RoutesByVrf> routingTables =
        deserializeObjects(namesByPath, RoutesByVrf.class);
    _logger.printElapsedTime();
    return routingTables;
  }

  public <S extends Serializable> SortedMap<String, S> deserializeObjects(
      Map<Path, String> namesByPath, Class<S> outputClass) {
    String outputClassName = outputClass.getName();
    BatfishLogger logger = getLogger();
    Map<String, byte[]> dataByName = new TreeMap<>();
    AtomicInteger readCompleted =
        newBatch(
            "Reading and unpacking files containing '" + outputClassName + "' instances",
            namesByPath.size());
    namesByPath.forEach(
        (inputPath, name) -> {
          logger.debug(
              "Reading and gunzipping: "
                  + outputClassName
                  + " '"
                  + name
                  + "' from '"
                  + inputPath.toString()
                  + "'");
          byte[] data = fromGzipFile(inputPath);
          logger.debug(" ...OK\n");
          dataByName.put(name, data);
          readCompleted.incrementAndGet();
        });
    Map<String, S> unsortedOutput = new ConcurrentHashMap<>();
    AtomicInteger deserializeCompleted =
        newBatch("Deserializing '" + outputClassName + "' instances", dataByName.size());
    dataByName
        .keySet()
        .parallelStream()
        .forEach(
            name -> {
              byte[] data = dataByName.get(name);
              S object = deserializeObject(data, outputClass);
              unsortedOutput.put(name, object);
              deserializeCompleted.incrementAndGet();
            });
    SortedMap<String, S> output = new TreeMap<>(unsortedOutput);
    return output;
  }

  public Map<String, GenericConfigObject> deserializeVendorConfigurations(
      Path serializedVendorConfigPath) {
    _logger.info("\n*** DESERIALIZING VENDOR CONFIGURATION STRUCTURES ***\n");
    _logger.resetTimer();
    Map<Path, String> namesByPath = new TreeMap<>();
    try (DirectoryStream<Path> serializedConfigs =
        Files.newDirectoryStream(serializedVendorConfigPath)) {
      for (Path serializedConfig : serializedConfigs) {
        String name = serializedConfig.getFileName().toString();
        namesByPath.put(serializedConfig, name);
      }
    } catch (IOException e) {
      throw new BatfishException("Error reading vendor configs directory", e);
    }
    Map<String, GenericConfigObject> vendorConfigurations =
        deserializeObjects(namesByPath, GenericConfigObject.class);
    _logger.printElapsedTime();
    return vendorConfigurations;
  }

  private void disableUnusableVlanInterfaces(Map<String, Configuration> configurations) {
    for (Configuration c : configurations.values()) {
      Map<Integer, Interface> vlanInterfaces = new HashMap<>();
      Map<Integer, Integer> vlanMemberCounts = new HashMap<>();
      Set<Interface> nonVlanInterfaces = new HashSet<>();
      Integer vlanNumber = null;
      // Populate vlanInterface and nonVlanInterfaces, and initialize
      // vlanMemberCounts:
      for (Interface iface : c.getInterfaces().values()) {
        if ((iface.getInterfaceType() == InterfaceType.VLAN)
            && ((vlanNumber = CommonUtil.getInterfaceVlanNumber(iface.getName())) != null)) {
          vlanInterfaces.put(vlanNumber, iface);
          vlanMemberCounts.put(vlanNumber, 0);
        } else {
          nonVlanInterfaces.add(iface);
        }
      }
      // Update vlanMemberCounts:
      for (Interface iface : nonVlanInterfaces) {
        List<SubRange> vlans = new ArrayList<>();
        vlanNumber = iface.getAccessVlan();
        if (vlanNumber == 0) { // vlan trunked interface
          vlans.addAll(iface.getAllowedVlans());
          vlanNumber = iface.getNativeVlan();
        }
        vlans.add(new SubRange(vlanNumber, vlanNumber));

        for (SubRange sr : vlans) {
          for (int vlanId = sr.getStart(); vlanId <= sr.getEnd(); ++vlanId) {
            vlanMemberCounts.compute(vlanId, (k, v) -> (v == null) ? 1 : (v + 1));
          }
        }
      }
      // Disable all "normal" vlan interfaces with zero member counts:
      String hostname = c.getHostname();
      SubRange normalVlanRange = c.getNormalVlanRange();
      for (Map.Entry<Integer, Integer> entry : vlanMemberCounts.entrySet()) {
        if (entry.getValue() == 0) {
          vlanNumber = entry.getKey();
          if ((vlanNumber >= normalVlanRange.getStart())
              && (vlanNumber <= normalVlanRange.getEnd())) {
            Interface iface = vlanInterfaces.get(vlanNumber);
            if ((iface != null) && iface.getAutoState()) {
              _logger.warnf(
                  "WARNING: Disabling unusable vlan interface because no switch port is assigned "
                      + "to it: \"%s:%d\"\n",
                  hostname, vlanNumber);
              iface.setActive(false);
              iface.setBlacklisted(true);
            }
          }
        }
      }
    }
  }

  private void disableUnusableVpnInterfaces(Map<String, Configuration> configurations) {
    CommonUtil.initRemoteIpsecVpns(configurations);
    for (Configuration c : configurations.values()) {
      for (IpsecVpn vpn : c.getIpsecVpns().values()) {
        IpsecVpn remoteVpn = vpn.getRemoteIpsecVpn();
        if (remoteVpn == null
            || !vpn.compatibleIkeProposals(remoteVpn)
            || !vpn.compatibleIpsecProposals(remoteVpn)
            || !vpn.compatiblePreSharedKey(remoteVpn)) {
          String hostname = c.getHostname();
          Interface bindInterface = vpn.getBindInterface();
          if (bindInterface != null) {
            bindInterface.setActive(false);
            bindInterface.setBlacklisted(true);
            String bindInterfaceName = bindInterface.getName();
            _logger.warnf(
                "WARNING: Disabling unusable vpn interface because we cannot determine remote "
                    + "endpoint: \"%s:%s\"\n",
                hostname, bindInterfaceName);
          }
        }
      }
    }
  }

  private boolean environmentBgpTablesExist(EnvironmentSettings envSettings) {
    Path answerPath = envSettings.getParseEnvironmentBgpTablesAnswerPath();
    return Files.exists(answerPath);
  }

  private boolean environmentExists(TestrigSettings testrigSettings) {
    checkBaseDirExists();
    Path envPath = testrigSettings.getEnvironmentSettings().getEnvPath();
    if (envPath == null) {
      throw new CleanBatfishException(
          "No environment specified for testrig: " + testrigSettings.getName());
    }
    return Files.exists(envPath);
  }

  private boolean environmentRoutingTablesExist(EnvironmentSettings envSettings) {
    Path answerPath = envSettings.getParseEnvironmentRoutingTablesAnswerPath();
    return Files.exists(answerPath);
  }

  private void flatten(Path inputPath, Path outputPath) {
    Map<Path, String> configurationData =
        readConfigurationFiles(inputPath, BfConsts.RELPATH_CONFIGURATIONS_DIR);
    Map<Path, String> outputConfigurationData = new TreeMap<>();
    Path outputConfigDir = outputPath.resolve(BfConsts.RELPATH_CONFIGURATIONS_DIR);
    CommonUtil.createDirectories(outputConfigDir);
    _logger.info("\n*** FLATTENING TEST RIG ***\n");
    _logger.resetTimer();
    List<FlattenVendorConfigurationJob> jobs = new ArrayList<>();
    for (Entry<Path, String> configFile : configurationData.entrySet()) {
      Path inputFile = configFile.getKey();
      String fileText = configFile.getValue();
      Warnings warnings = buildWarnings();
      String name = inputFile.getFileName().toString();
      Path outputFile = outputConfigDir.resolve(name);
      FlattenVendorConfigurationJob job =
          new FlattenVendorConfigurationJob(_settings, fileText, inputFile, outputFile, warnings);
      jobs.add(job);
    }
    BatfishJobExecutor.runJobsInExecutor(
        _settings,
        _logger,
        jobs,
        outputConfigurationData,
        new FlattenVendorConfigurationAnswerElement(),
        _settings.getFlatten() || _settings.getHaltOnParseError(),
        "Flatten configurations");
    _logger.printElapsedTime();
    for (Entry<Path, String> e : outputConfigurationData.entrySet()) {
      Path outputFile = e.getKey();
      String flatConfigText = e.getValue();
      String outputFileAsString = outputFile.toString();
      _logger.debugf("Writing config to \"%s\"...", outputFileAsString);
      CommonUtil.writeFile(outputFile, flatConfigText);
      _logger.debug("OK\n");
    }
    Path inputTopologyPath = inputPath.resolve(TOPOLOGY_FILENAME);
    Path outputTopologyPath = outputPath.resolve(TOPOLOGY_FILENAME);
    if (Files.isRegularFile(inputTopologyPath)) {
      String topologyFileText = CommonUtil.readFile(inputTopologyPath);
      CommonUtil.writeFile(outputTopologyPath, topologyFileText);
    }
  }

  private void generateOspfConfigs(Path topologyPath, Path outputPath) {
    Topology topology = parseTopology(topologyPath);
    Map<String, Configuration> configs = new TreeMap<>();
    SortedSet<String> allNodes = new TreeSet<>();
    Map<NodeInterfacePair, Set<NodeInterfacePair>> interfaceMap = new HashMap<>();
    // first we collect set of all mentioned nodes, and build mapping from
    // each interface to the set of interfaces that connect to each other
    for (Edge edge : topology.getEdges()) {
      allNodes.add(edge.getNode1());
      allNodes.add(edge.getNode2());
      NodeInterfacePair interface1 = new NodeInterfacePair(edge.getNode1(), edge.getInt1());
      NodeInterfacePair interface2 = new NodeInterfacePair(edge.getNode2(), edge.getInt2());
      Set<NodeInterfacePair> interfaceSet = interfaceMap.get(interface1);
      if (interfaceSet == null) {
        interfaceSet = new HashSet<>();
      }
      interfaceMap.put(interface1, interfaceSet);
      interfaceMap.put(interface2, interfaceSet);
      interfaceSet.add(interface1);
      interfaceSet.add(interface2);
    }
    // then we create configs for every mentioned node
    for (String hostname : allNodes) {
      Configuration config = new Configuration(hostname, ConfigurationFormat.CISCO_IOS);
      configs.put(hostname, config);
    }
    // Now we create interfaces for each edge and record the number of
    // neighbors so we know how large to make the subnet
    long currentStartingIpAsLong = Ip.FIRST_CLASS_A_PRIVATE_IP.asLong();
    Set<Set<NodeInterfacePair>> interfaceSets = new HashSet<>();
    interfaceSets.addAll(interfaceMap.values());
    for (Set<NodeInterfacePair> interfaceSet : interfaceSets) {
      int numInterfaces = interfaceSet.size();
      if (numInterfaces < 2) {
        throw new BatfishException(
            "The following interface set contains less than two interfaces: " + interfaceSet);
      }
      int subnetBits = Integer.numberOfLeadingZeros(numInterfaces - 1);
      int offset = 0;
      for (NodeInterfacePair currentPair : interfaceSet) {
        Ip ip = new Ip(currentStartingIpAsLong + offset);
        InterfaceAddress address = new InterfaceAddress(ip, subnetBits);
        String ifaceName = currentPair.getInterface();
        Interface iface = new Interface(ifaceName, configs.get(currentPair.getHostname()));
        iface.setAddress(address);

        // dirty hack for setting bandwidth for now
        double ciscoBandwidth =
            org.batfish.representation.cisco.Interface.getDefaultBandwidth(
                ifaceName, ConfigurationFormat.CISCO_IOS);
        double juniperBandwidth =
            org.batfish.representation.juniper.Interface.getDefaultBandwidthByName(ifaceName);
        double bandwidth = Math.min(ciscoBandwidth, juniperBandwidth);
        iface.setBandwidth(bandwidth);

        String hostname = currentPair.getHostname();
        Configuration config = configs.get(hostname);
        config.getInterfaces().put(ifaceName, iface);
        offset++;
      }
      currentStartingIpAsLong += (1L << (Prefix.MAX_PREFIX_LENGTH - subnetBits));
    }
    for (Configuration config : configs.values()) {
      OspfProcess proc = new OspfProcess();
      config.getDefaultVrf().setOspfProcess(proc);
      // use cisco arbitrarily
      proc.setReferenceBandwidth(
          org.batfish.representation.cisco.OspfProcess.getReferenceOspfBandwidth(
              ConfigurationFormat.CISCO_IOS));
      long backboneArea = 0;
      OspfArea area = new OspfArea(backboneArea);
      proc.getAreas().put(backboneArea, area);
      area.getInterfaces().putAll(config.getDefaultVrf().getInterfaces());
    }

    serializeIndependentConfigs(configs, outputPath);
  }

  private void generateStubs(String inputRole, int stubAs, String interfaceDescriptionRegex) {
    // Map<String, Configuration> configs = loadConfigurations();
    // Pattern pattern = Pattern.compile(interfaceDescriptionRegex);
    // Map<String, Configuration> stubConfigurations = new TreeMap<>();
    //
    // _logger.info("\n*** GENERATING STUBS ***\n");
    // _logger.resetTimer();
    //
    // // load old node-roles to be updated at end
    // RoleSet stubRoles = new RoleSet();
    // stubRoles.add(STUB_ROLE);
    // Path nodeRolesPath = _settings.getNodeRolesPath();
    // _logger.info("Deserializing old node-roles mappings: \"" +
    // nodeRolesPath
    // + "\" ...");
    // NodeRoleMap nodeRoles = deserializeObject(nodeRolesPath,
    // NodeRoleMap.class);
    // _logger.info("OK\n");
    //
    // // create origination policy common to all stubs
    // String stubOriginationPolicyName = "~STUB_ORIGINATION_POLICY~";
    // PolicyMap stubOriginationPolicy = new PolicyMap(
    // stubOriginationPolicyName);
    // PolicyMapClause clause = new PolicyMapClause();
    // stubOriginationPolicy.getClauses().add(clause);
    // String stubOriginationRouteFilterListName =
    // "~STUB_ORIGINATION_ROUTE_FILTER~";
    // RouteFilterList rf = new RouteFilterList(
    // stubOriginationRouteFilterListName);
    // RouteFilterLine rfl = new RouteFilterLine(LineAction.ACCEPT,
    // Prefix.ZERO,
    // new SubRange(0, 0));
    // rf.addLine(rfl);
    // PolicyMapMatchRouteFilterListLine matchLine = new
    // PolicyMapMatchRouteFilterListLine(
    // Collections.singleton(rf));
    // clause.getMatchLines().add(matchLine);
    // clause.setAction(PolicyMapAction.PERMIT);
    //
    // Set<String> skipWarningNodes = new HashSet<>();
    //
    // for (Configuration config : configs.values()) {
    // if (!config.getRoles().contains(inputRole)) {
    // continue;
    // }
    // for (BgpNeighbor neighbor : config.getBgpProcess().getNeighbors()
    // .values()) {
    // if (!neighbor.getRemoteAs().equals(stubAs)) {
    // continue;
    // }
    // Prefix neighborPrefix = neighbor.getIp();
    // if (neighborPrefix.getPrefixLength() != 32) {
    // throw new BatfishException(
    // "do not currently handle generating stubs based on dynamic bgp
    // sessions");
    // }
    // Ip neighborAddress = neighborPrefix.getIp();
    // int edgeAs = neighbor.getLocalAs();
    // /*
    // * Now that we have the ip address of the stub, we want to find the
    // * interface that connects to it. We will extract the hostname for
    // * the stub from the description of this interface using the
    // * supplied regex.
    // */
    // boolean found = false;
    // for (Interface iface : config.getInterfaces().values()) {
    // Prefix prefix = iface.getIp();
    // if (prefix == null || !prefix.contains(neighborAddress)) {
    // continue;
    // }
    // // the neighbor address falls within the network assigned to this
    // // interface, so now we check the description
    // String description = iface.getDescription();
    // Matcher matcher = pattern.matcher(description);
    // if (matcher.find()) {
    // String hostname = matcher.group(1);
    // if (configs.containsKey(hostname)) {
    // Configuration duplicateConfig = configs.get(hostname);
    // if (!duplicateConfig.getRoles().contains(STUB_ROLE)
    // || duplicateConfig.getRoles().size() != 1) {
    // throw new BatfishException(
    // "A non-generated node with hostname: \""
    // + hostname
    // + "\" already exists in network under analysis");
    // }
    // else {
    // if (!skipWarningNodes.contains(hostname)) {
    // _logger
    // .warn("WARNING: Overwriting previously generated node: \""
    // + hostname + "\"\n");
    // skipWarningNodes.add(hostname);
    // }
    // }
    // }
    // found = true;
    // Configuration stub = stubConfigurations.get(hostname);
    //
    // // create stub if it doesn't exist yet
    // if (stub == null) {
    // stub = new Configuration(hostname);
    // stubConfigurations.put(hostname, stub);
    // // create flow sink interface for stub with common deatils
    // String flowSinkName = "TenGibabitEthernet100/100";
    // Interface flowSink = new Interface(flowSinkName, stub);
    // flowSink.setAddress(Prefix.ZERO);
    // flowSink.setActive(true);
    // flowSink.setBandwidth(10E9d);
    //
    // stub.getInterfaces().put(flowSinkName, flowSink);
    // stub.setBgpProcess(new BgpProcess());
    // stub.getPolicyMaps().put(stubOriginationPolicyName,
    // stubOriginationPolicy);
    // stub.getRouteFilterLists()
    // .put(stubOriginationRouteFilterListName, rf);
    // stub.setConfigurationFormat(ConfigurationFormat.CISCO);
    // stub.setRoles(stubRoles);
    // nodeRoles.put(hostname, stubRoles);
    // }
    //
    // // create interface that will on which peering will occur
    // Map<String, Interface> stubInterfaces = stub.getInterfaces();
    // String stubInterfaceName = "TenGigabitEthernet0/"
    // + (stubInterfaces.size() - 1);
    // Interface stubInterface = new Interface(stubInterfaceName,
    // stub);
    // stubInterfaces.put(stubInterfaceName, stubInterface);
    // stubInterface.setAddress(
    // new Prefix(neighborAddress, prefix.getPrefixLength()));
    // stubInterface.setActive(true);
    // stubInterface.setBandwidth(10E9d);
    //
    // // create neighbor within bgp process
    // BgpNeighbor edgeNeighbor = new BgpNeighbor(prefix, stub);
    // edgeNeighbor.getOriginationPolicies()
    // .add(stubOriginationPolicy);
    // edgeNeighbor.setRemoteAs(edgeAs);
    // edgeNeighbor.setLocalAs(stubAs);
    // edgeNeighbor.setSendCommunity(true);
    // edgeNeighbor.setDefaultMetric(0);
    // stub.getBgpProcess().getNeighbors()
    // .put(edgeNeighbor.getIp(), edgeNeighbor);
    // break;
    // }
    // else {
    // throw new BatfishException(
    // "Unable to derive stub hostname from interface description: \""
    // + description + "\" using regex: \""
    // + interfaceDescriptionRegex + "\"");
    // }
    // }
    // if (!found) {
    // throw new BatfishException(
    // "Could not determine stub hostname corresponding to ip: \""
    // + neighborAddress.toString()
    // + "\" listed as neighbor on router: \""
    // + config.getHostname() + "\"");
    // }
    // }
    // }
    // // write updated node-roles mappings to disk
    // _logger.info("Serializing updated node-roles mappings: \"" +
    // nodeRolesPath
    // + "\" ...");
    // serializeObject(nodeRoles, nodeRolesPath);
    // _logger.info("OK\n");
    // _logger.printElapsedTime();
    //
    // // write stubs to disk
    // serializeIndependentConfigs(stubConfigurations,
    // _testrigSettings.getSerializeIndependentPath());
  }

  @Override
  public Map<String, BiFunction<Question, IBatfish, Answerer>> getAnswererCreators() {
    return _answererCreators;
  }

  public TestrigSettings getBaseTestrigSettings() {
    return _baseTestrigSettings;
  }

  public Map<String, Configuration> getConfigurations(
      Path serializedVendorConfigPath, ConvertConfigurationAnswerElement answerElement) {
    Map<String, GenericConfigObject> vendorConfigurations =
        deserializeVendorConfigurations(serializedVendorConfigPath);
    Map<String, Configuration> configurations =
        convertConfigurations(vendorConfigurations, answerElement);

    postProcessConfigurations(configurations.values());
    return configurations;
  }

  @Override
  public String getContainerName() {
    return _settings.getContainerDir().getFileName().toString();
  }

  public DataPlanePlugin getDataPlanePlugin() {
    DataPlanePlugin plugin = _dataPlanePlugins.get(_settings.getDataPlaneEngineName());
    if (plugin == null) {
      throw new BatfishException(
          String.format(
              "Dataplane engine %s is unavailable or unsupported",
              _settings.getDataPlaneEngineName()));
    }
    return plugin;
  }

  @Override
  public DataPlanePluginSettings getDataPlanePluginSettings() {
    return _settings;
  }

  private Map<String, Configuration> getDeltaConfigurations() {
    EnvironmentSettings envSettings = _testrigSettings.getEnvironmentSettings();
    Path deltaDir = envSettings.getDeltaConfigurationsDir();
    if (deltaDir != null && Files.exists(deltaDir)) {
      if (Files.exists(envSettings.getDeltaCompiledConfigurationsDir())) {
        return deserializeConfigurations(envSettings.getDeltaCompiledConfigurationsDir());
      } else {
        throw new BatfishException("Missing compiled delta configurations");
      }
    } else {
      return Collections.emptyMap();
    }
  }

  public TestrigSettings getDeltaTestrigSettings() {
    return _deltaTestrigSettings;
  }

  @Override
  public String getDifferentialFlowTag() {
    // return _settings.getQuestionName() + ":" +
    // _baseTestrigSettings.getEnvName()
    // + ":" + _baseTestrigSettings.getEnvironmentSettings().getEnvName()
    // + ":" + _deltaTestrigSettings.getEnvName() + ":"
    // + _deltaTestrigSettings.getEnvironmentSettings().getEnvName();
    return DIFFERENTIAL_FLOW_TAG;
  }

  @Nonnull
  private SortedSet<Edge> getEdgeBlacklist() {
    SortedSet<Edge> blacklistEdges = Collections.emptySortedSet();
    Path edgeBlacklistPath = _testrigSettings.getEnvironmentSettings().getEdgeBlacklistPath();
    if (edgeBlacklistPath != null && Files.exists(edgeBlacklistPath)) {
      blacklistEdges = parseEdgeBlacklist(edgeBlacklistPath);
    }
    return blacklistEdges;
  }

  public Environment getEnvironment() {
    SortedSet<Edge> edgeBlackList = getEdgeBlacklist();
    SortedSet<NodeInterfacePair> interfaceBlackList = getInterfaceBlacklist();
    SortedSet<String> nodeBlackList = getNodeBlacklist();
    // TODO: add bgp tables and external announcements as well
    return new Environment(
        getEnvironmentName(),
        getTestrigName(),
        edgeBlackList,
        interfaceBlackList,
        nodeBlackList,
        null,
        null,
        null);
  }

  private SortedMap<String, BgpAdvertisementsByVrf> getEnvironmentBgpTables(
      Path inputPath, ParseEnvironmentBgpTablesAnswerElement answerElement) {
    if (Files.exists(inputPath.getParent()) && !Files.exists(inputPath)) {
      return new TreeMap<>();
    }
    SortedMap<Path, String> inputData = readFiles(inputPath, "Environment BGP Tables");
    SortedMap<String, BgpAdvertisementsByVrf> bgpTables =
        parseEnvironmentBgpTables(inputData, answerElement);
    return bgpTables;
  }

  public String getEnvironmentName() {
    return _testrigSettings.getEnvironmentSettings().getName();
  }

  private SortedMap<String, RoutesByVrf> getEnvironmentRoutingTables(
      Path inputPath, ParseEnvironmentRoutingTablesAnswerElement answerElement) {
    if (Files.exists(inputPath.getParent()) && !Files.exists(inputPath)) {
      return new TreeMap<>();
    }
    SortedMap<Path, String> inputData = readFiles(inputPath, "Environment Routing Tables");
    SortedMap<String, RoutesByVrf> routingTables =
        parseEnvironmentRoutingTables(inputData, answerElement);
    return routingTables;
  }

  @Override
  public Topology getEnvironmentTopology() {
    try {
      BatfishObjectMapper mapper = new BatfishObjectMapper();
      return mapper.readValue(
          CommonUtil.readFile(
              _testrigSettings.getEnvironmentSettings().getSerializedTopologyPath()),
          Topology.class);
    } catch (IOException e) {
      throw new BatfishException("Could not getEnvironmentTopology: ", e);
    }
  }

  @Override
  public String getFlowTag() {
    return getFlowTag(_testrigSettings);
  }

  public String getFlowTag(TestrigSettings testrigSettings) {
    // return _settings.getQuestionName() + ":" + testrigSettings.getEnvName() +
    // ":"
    // + testrigSettings.getEnvironmentSettings().getEnvName();
    if (testrigSettings == _deltaTestrigSettings) {
      return DELTA_TESTRIG_TAG;
    } else if (testrigSettings == _baseTestrigSettings) {
      return BASE_TESTRIG_TAG;
    } else {
      throw new BatfishException("Could not determine flow tag");
    }
  }

  @Override
  public GrammarSettings getGrammarSettings() {
    return _settings;
  }

  @Override
  public FlowHistory getHistory() {
    FlowHistory flowHistory = new FlowHistory();
    if (_settings.getDiffQuestion()) {
      String flowTag = getDifferentialFlowTag();
      // String baseEnvTag = _baseTestrigSettings.getEnvName() + ":"
      // + _baseTestrigSettings.getEnvironmentSettings().getEnvName();
      String baseEnvTag = getFlowTag(_baseTestrigSettings);
      // String deltaName = _deltaTestrigSettings.getEnvName() + ":"
      // + _deltaTestrigSettings.getEnvironmentSettings().getEnvName();
      String deltaEnvTag = getFlowTag(_deltaTestrigSettings);
      pushBaseEnvironment();
      Environment baseEnv = getEnvironment();
      populateFlowHistory(flowHistory, baseEnvTag, baseEnv, flowTag);
      popEnvironment();
      pushDeltaEnvironment();
      Environment deltaEnv = getEnvironment();
      populateFlowHistory(flowHistory, deltaEnvTag, deltaEnv, flowTag);
      popEnvironment();
    } else {
      String flowTag = getFlowTag();
      // String name = testrigSettings.getEnvName() + ":"
      // + testrigSettings.getEnvironmentSettings().getEnvName();
      String envTag = flowTag;
      Environment env = getEnvironment();
      populateFlowHistory(flowHistory, envTag, env, flowTag);
    }
    _logger.debug(flowHistory.toString());
    return flowHistory;
  }

  @Nonnull
  private SortedSet<NodeInterfacePair> getInterfaceBlacklist() {
    SortedSet<NodeInterfacePair> blacklistInterfaces = Collections.emptySortedSet();
    Path interfaceBlacklistPath =
        _testrigSettings.getEnvironmentSettings().getInterfaceBlacklistPath();
    if (interfaceBlacklistPath != null && Files.exists(interfaceBlacklistPath)) {
      blacklistInterfaces = parseInterfaceBlacklist(interfaceBlacklistPath);
    }
    return blacklistInterfaces;
  }

  @Override
  public BatfishLogger getLogger() {
    return _logger;
  }

  @Nonnull
  private SortedSet<String> getNodeBlacklist() {
    SortedSet<String> blacklistNodes = Collections.emptySortedSet();
    Path nodeBlacklistPath = _testrigSettings.getEnvironmentSettings().getNodeBlacklistPath();
    if (nodeBlacklistPath != null && Files.exists(nodeBlacklistPath)) {
      blacklistNodes = parseNodeBlacklist(nodeBlacklistPath);
    }
    return blacklistNodes;
  }

  /* Gets the NodeRoleSpecifier that specifies the roles for each node.
     If inferred is true, it returns the inferred roles;
     otherwise it prefers the user-specified roles if they exist.
  */
  public NodeRoleSpecifier getNodeRoleSpecifier(boolean inferred) {
    NodeRoleSpecifier result;
    boolean inferredRoles = false;
    TestrigSettings settings = _settings.getActiveTestrigSettings();
    Path nodeRolesPath = settings.getNodeRolesPath();
    if (!Files.exists(nodeRolesPath) || inferred) {
      inferredRoles = true;
      nodeRolesPath = settings.getInferredNodeRolesPath();
      if (!Files.exists(nodeRolesPath)) {
        return new NodeRoleSpecifier();
      }
    }
    result = parseNodeRoles(nodeRolesPath);
    result.setInferred(inferredRoles);
    return result;
  }

  @Override
  public Map<String, String> getQuestionTemplates() {
    if (_settings.getCoordinatorHost() == null) {
      throw new BatfishException("Cannot get question templates: coordinator host is not set");
    }
    String protocol = _settings.getSslDisable() ? "http" : "https";
    String url =
        String.format(
            "%s://%s:%s%s/%s",
            protocol,
            _settings.getCoordinatorHost(),
            _settings.getCoordinatorPoolPort(),
            CoordConsts.SVC_CFG_POOL_MGR,
            CoordConsts.SVC_RSC_POOL_GET_QUESTION_TEMPLATES);
    Map<String, String> params = new HashMap<>();
    params.put(CoordConsts.SVC_KEY_VERSION, Version.getVersion());

    JSONObject response = (JSONObject) Driver.talkToCoordinator(url, params, _logger);
    if (response == null) {
      throw new BatfishException("Could not get question templates: Got null response");
    }
    if (!response.has(CoordConsts.SVC_KEY_QUESTION_LIST)) {
      throw new BatfishException("Could not get question templates: Response lacks question list");
    }

    try {
      BatfishObjectMapper mapper = new BatfishObjectMapper();
      Map<String, String> templates =
          mapper.readValue(
              response.get(CoordConsts.SVC_KEY_QUESTION_LIST).toString(),
              new TypeReference<Map<String, String>>() {});
      return templates;
    } catch (JSONException | IOException e) {
      throw new BatfishException("Could not cast response to Map: ", e);
    }
  }

  @Override
  public SortedMap<String, SortedMap<String, SortedSet<AbstractRoute>>> getRoutes() {
    return getDataPlanePlugin().getRoutes();
  }

  public Settings getSettings() {
    return _settings;
  }

  private Set<Edge> getSymmetricEdgePairs(SortedSet<Edge> edges) {
    Set<Edge> consumedEdges = new LinkedHashSet<>();
    for (Edge edge : edges) {
      if (consumedEdges.contains(edge)) {
        continue;
      }
      Edge reverseEdge = new Edge(edge.getInterface2(), edge.getInterface1());
      consumedEdges.add(edge);
      consumedEdges.add(reverseEdge);
    }
    return consumedEdges;
  }

  @Override
  public String getTaskId() {
    return _settings.getTaskId();
  }

  public String getTerminatingExceptionMessage() {
    return _terminatingExceptionMessage;
  }

  public void setTerminatedWithException(boolean terminatedWithException) {
    _terminatedWithException = terminatedWithException;
  }

  @Override
  public Directory getTestrigFileTree() {
    Path trPath = _testrigSettings.getTestRigPath();
    Directory dir = new Directory(trPath);
    return dir;
  }

  public String getTestrigName() {
    return _testrigSettings.getName();
  }

  public TestrigSettings getTestrigSettings() {
    return _testrigSettings;
  }

  @Override
  public PluginClientType getType() {
    return PluginClientType.BATFISH;
  }

  private void histogram(Path testRigPath) {
    Map<Path, String> configurationData =
        readConfigurationFiles(testRigPath, BfConsts.RELPATH_CONFIGURATIONS_DIR);
    // todo: either remove histogram function or do something userful with
    // answer
    Map<String, VendorConfiguration> vendorConfigurations =
        parseVendorConfigurations(
            configurationData,
            new ParseVendorConfigurationAnswerElement(),
            ConfigurationFormat.UNKNOWN);
    _logger.info("Building feature histogram...");
    MultiSet<String> histogram = new TreeMultiSet<>();
    for (VendorConfiguration vc : vendorConfigurations.values()) {
      Set<String> unimplementedFeatures = vc.getUnimplementedFeatures();
      histogram.add(unimplementedFeatures);
    }
    _logger.info("OK\n");
    for (String feature : histogram.elements()) {
      int count = histogram.count(feature);
      _logger.outputf("%s: %s\n", feature, count);
    }
  }

  private NodeRoleSpecifier inferNodeRoles(Map<String, Configuration> configurations) {
    InferRoles ir = new InferRoles(configurations.keySet(), configurations, this);
    return ir.call();
  }

  private void initAnalysisQuestionPath(String analysisName, String questionName) {
    Path questionDir =
        _testrigSettings
            .getBasePath()
            .resolve(
                Paths.get(
                        BfConsts.RELPATH_ANALYSES_DIR,
                        analysisName,
                        BfConsts.RELPATH_QUESTIONS_DIR,
                        questionName)
                    .toString());
    questionDir.toFile().mkdirs();
    Path questionPath = questionDir.resolve(BfConsts.RELPATH_QUESTION_FILE);
    _settings.setQuestionPath(questionPath);
  }

  @Override
  public void initBgpAdvertisements(Map<String, Configuration> configurations) {
    Set<BgpAdvertisement> globalBgpAdvertisements = getDataPlanePlugin().getAdvertisements();
    for (Configuration node : configurations.values()) {
      node.initBgpAdvertisements();
      for (Vrf vrf : node.getVrfs().values()) {
        vrf.initBgpAdvertisements();
      }
    }
    for (BgpAdvertisement bgpAdvertisement : globalBgpAdvertisements) {
      BgpAdvertisementType type = bgpAdvertisement.getType();
      String srcVrf = bgpAdvertisement.getSrcVrf();
      String dstVrf = bgpAdvertisement.getDstVrf();
      switch (type) {
        case EBGP_ORIGINATED:
          {
            String originationNodeName = bgpAdvertisement.getSrcNode();
            Configuration originationNode = configurations.get(originationNodeName);
            if (originationNode != null) {
              originationNode.getBgpAdvertisements().add(bgpAdvertisement);
              originationNode.getOriginatedAdvertisements().add(bgpAdvertisement);
              originationNode.getOriginatedEbgpAdvertisements().add(bgpAdvertisement);
              Vrf originationVrf = originationNode.getVrfs().get(srcVrf);
              originationVrf.getBgpAdvertisements().add(bgpAdvertisement);
              originationVrf.getOriginatedAdvertisements().add(bgpAdvertisement);
              originationVrf.getOriginatedEbgpAdvertisements().add(bgpAdvertisement);
            } else {
              throw new BatfishException(
                  "Originated bgp advertisement refers to missing node: \""
                      + originationNodeName
                      + "\"");
            }
            break;
          }

        case IBGP_ORIGINATED:
          {
            String originationNodeName = bgpAdvertisement.getSrcNode();
            Configuration originationNode = configurations.get(originationNodeName);
            if (originationNode != null) {
              originationNode.getBgpAdvertisements().add(bgpAdvertisement);
              originationNode.getOriginatedAdvertisements().add(bgpAdvertisement);
              originationNode.getOriginatedIbgpAdvertisements().add(bgpAdvertisement);
              Vrf originationVrf = originationNode.getVrfs().get(srcVrf);
              originationVrf.getBgpAdvertisements().add(bgpAdvertisement);
              originationVrf.getOriginatedAdvertisements().add(bgpAdvertisement);
              originationVrf.getOriginatedIbgpAdvertisements().add(bgpAdvertisement);
            } else {
              throw new BatfishException(
                  "Originated bgp advertisement refers to missing node: \""
                      + originationNodeName
                      + "\"");
            }
            break;
          }

        case EBGP_RECEIVED:
          {
            String recevingNodeName = bgpAdvertisement.getDstNode();
            Configuration receivingNode = configurations.get(recevingNodeName);
            if (receivingNode != null) {
              receivingNode.getBgpAdvertisements().add(bgpAdvertisement);
              receivingNode.getReceivedAdvertisements().add(bgpAdvertisement);
              receivingNode.getReceivedEbgpAdvertisements().add(bgpAdvertisement);
              Vrf receivingVrf = receivingNode.getVrfs().get(dstVrf);
              receivingVrf.getBgpAdvertisements().add(bgpAdvertisement);
              receivingVrf.getReceivedAdvertisements().add(bgpAdvertisement);
              receivingVrf.getReceivedEbgpAdvertisements().add(bgpAdvertisement);
            }
            break;
          }

        case IBGP_RECEIVED:
          {
            String recevingNodeName = bgpAdvertisement.getDstNode();
            Configuration receivingNode = configurations.get(recevingNodeName);
            if (receivingNode != null) {
              receivingNode.getBgpAdvertisements().add(bgpAdvertisement);
              receivingNode.getReceivedAdvertisements().add(bgpAdvertisement);
              receivingNode.getReceivedIbgpAdvertisements().add(bgpAdvertisement);
              Vrf receivingVrf = receivingNode.getVrfs().get(dstVrf);
              receivingVrf.getBgpAdvertisements().add(bgpAdvertisement);
              receivingVrf.getReceivedAdvertisements().add(bgpAdvertisement);
              receivingVrf.getReceivedIbgpAdvertisements().add(bgpAdvertisement);
            }
            break;
          }

        case EBGP_SENT:
          {
            String sendingNodeName = bgpAdvertisement.getSrcNode();
            Configuration sendingNode = configurations.get(sendingNodeName);
            if (sendingNode != null) {
              sendingNode.getBgpAdvertisements().add(bgpAdvertisement);
              sendingNode.getSentAdvertisements().add(bgpAdvertisement);
              sendingNode.getSentEbgpAdvertisements().add(bgpAdvertisement);
              Vrf sendingVrf = sendingNode.getVrfs().get(srcVrf);
              sendingVrf.getBgpAdvertisements().add(bgpAdvertisement);
              sendingVrf.getSentAdvertisements().add(bgpAdvertisement);
              sendingVrf.getSentEbgpAdvertisements().add(bgpAdvertisement);
            }
            break;
          }

        case IBGP_SENT:
          {
            String sendingNodeName = bgpAdvertisement.getSrcNode();
            Configuration sendingNode = configurations.get(sendingNodeName);
            if (sendingNode != null) {
              sendingNode.getBgpAdvertisements().add(bgpAdvertisement);
              sendingNode.getSentAdvertisements().add(bgpAdvertisement);
              sendingNode.getSentIbgpAdvertisements().add(bgpAdvertisement);
              Vrf sendingVrf = sendingNode.getVrfs().get(srcVrf);
              sendingVrf.getBgpAdvertisements().add(bgpAdvertisement);
              sendingVrf.getSentAdvertisements().add(bgpAdvertisement);
              sendingVrf.getSentIbgpAdvertisements().add(bgpAdvertisement);
            }
            break;
          }

        default:
          throw new BatfishException("Invalid bgp advertisement type");
      }
    }
  }

  @Override
  public void initBgpOriginationSpaceExplicit(Map<String, Configuration> configurations) {
    // ProtocolDependencyAnalysis protocolDependencyAnalysis = new
    // ProtocolDependencyAnalysis(
    // configurations);
    // DependencyDatabase database = protocolDependencyAnalysis
    // .getDependencyDatabase();
    //
    // for (Entry<String, Configuration> e : configurations.entrySet()) {
    // PrefixSpace ebgpExportSpace = new PrefixSpace();
    // String name = e.getKey();
    // Configuration node = e.getValue();
    // BgpProcess proc = node.getBgpProcess();
    // if (proc != null) {
    // Set<PotentialExport> bgpExports = database.getPotentialExports(name,
    // RoutingProtocol.BGP);
    // for (PotentialExport export : bgpExports) {
    // DependentRoute exportSourceRoute = export.getDependency();
    // if (!exportSourceRoute.dependsOn(RoutingProtocol.BGP)
    // && !exportSourceRoute.dependsOn(RoutingProtocol.IBGP)) {
    // Prefix prefix = export.getIp();
    // ebgpExportSpace.addPrefix(prefix);
    // }
    // }
    // proc.setOriginationSpace(ebgpExportSpace);
    // }
    // }
  }

  public InitInfoAnswerElement initInfo(boolean summary, boolean verboseError) {
    ParseVendorConfigurationAnswerElement parseAnswer = loadParseVendorConfigurationAnswerElement();
    InitInfoAnswerElement answerElement = mergeParseAnswer(summary, verboseError, parseAnswer);
    mergeConvertAnswer(summary, verboseError, answerElement);
    _logger.info(answerElement.prettyPrint());
    return answerElement;
  }

  public InitInfoAnswerElement initInfoBgpAdvertisements(boolean summary, boolean verboseError) {
    ParseEnvironmentBgpTablesAnswerElement parseAnswer =
        loadParseEnvironmentBgpTablesAnswerElement();
    InitInfoAnswerElement answerElement = mergeParseAnswer(summary, verboseError, parseAnswer);
    _logger.info(answerElement.prettyPrint());
    return answerElement;
  }

  public InitInfoAnswerElement initInfoRoutes(boolean summary, boolean verboseError) {
    ParseEnvironmentRoutingTablesAnswerElement parseAnswer =
        loadParseEnvironmentRoutingTablesAnswerElement();
    InitInfoAnswerElement answerElement = mergeParseAnswer(summary, verboseError, parseAnswer);
    _logger.info(answerElement.prettyPrint());
    return answerElement;
  }

  private void initQuestionEnvironment(Question question, boolean dp, boolean differentialContext) {
    EnvironmentSettings envSettings = _testrigSettings.getEnvironmentSettings();
    if (!environmentExists(_testrigSettings)) {
      Path envPath = envSettings.getEnvPath();
      // create environment required folders
      CommonUtil.createDirectories(envPath);
    }
    if (!environmentBgpTablesExist(envSettings)) {
      computeEnvironmentBgpTables();
    }
    if (!environmentRoutingTablesExist(envSettings)) {
      computeEnvironmentRoutingTables();
    }
    if (dp && !dataPlaneDependenciesExist(_testrigSettings)) {
      computeDataPlane(differentialContext);
    }
  }

  private void initQuestionEnvironments(
      Question question, boolean diff, boolean diffActive, boolean dp) {
    if (diff || !diffActive) {
      pushBaseEnvironment();
      initQuestionEnvironment(question, dp, false);
      popEnvironment();
    }
    if (diff || diffActive) {
      pushDeltaEnvironment();
      initQuestionEnvironment(question, dp, true);
      popEnvironment();
    }
  }

  @Override
  public void initRemoteRipNeighbors(
      Map<String, Configuration> configurations, Map<Ip, Set<String>> ipOwners, Topology topology) {
    for (Entry<String, Configuration> e : configurations.entrySet()) {
      String hostname = e.getKey();
      Configuration c = e.getValue();
      for (Entry<String, Vrf> e2 : c.getVrfs().entrySet()) {
        Vrf vrf = e2.getValue();
        RipProcess proc = vrf.getRipProcess();
        if (proc != null) {
          proc.setRipNeighbors(new TreeMap<>());
          String vrfName = e2.getKey();
          for (String ifaceName : proc.getInterfaces()) {
            Interface iface = vrf.getInterfaces().get("ifaceName");
            SortedSet<Edge> ifaceEdges =
                topology.getInterfaceEdges().get(new NodeInterfacePair(hostname, ifaceName));
            boolean hasNeighbor = false;
            Ip localIp = iface.getAddress().getIp();
            if (ifaceEdges != null) {
              for (Edge edge : ifaceEdges) {
                if (edge.getNode1().equals(hostname)) {
                  String remoteHostname = edge.getNode2();
                  String remoteIfaceName = edge.getInt2();
                  Configuration remoteNode = configurations.get(remoteHostname);
                  Interface remoteIface = remoteNode.getInterfaces().get(remoteIfaceName);
                  Vrf remoteVrf = remoteIface.getVrf();
                  String remoteVrfName = remoteVrf.getName();
                  RipProcess remoteProc = remoteVrf.getRipProcess();
                  if (remoteProc != null) {
                    if (remoteProc.getRipNeighbors() == null) {
                      remoteProc.setRipNeighbors(new TreeMap<>());
                    }
                    if (remoteProc.getInterfaces().contains(remoteIfaceName)) {
                      Ip remoteIp = remoteIface.getAddress().getIp();
                      Pair<Ip, Ip> localKey = new Pair<>(localIp, remoteIp);
                      RipNeighbor neighbor = proc.getRipNeighbors().get(localKey);
                      if (neighbor == null) {
                        hasNeighbor = true;

                        // initialize local neighbor
                        neighbor = new RipNeighbor(localKey);
                        neighbor.setVrf(vrfName);
                        neighbor.setOwner(c);
                        neighbor.setInterface(iface);
                        proc.getRipNeighbors().put(localKey, neighbor);

                        // initialize remote neighbor
                        Pair<Ip, Ip> remoteKey = new Pair<>(remoteIp, localIp);
                        RipNeighbor remoteNeighbor = new RipNeighbor(remoteKey);
                        remoteNeighbor.setVrf(remoteVrfName);
                        remoteNeighbor.setOwner(remoteNode);
                        remoteNeighbor.setInterface(remoteIface);
                        remoteProc.getRipNeighbors().put(remoteKey, remoteNeighbor);

                        // link neighbors
                        neighbor.setRemoteRipNeighbor(remoteNeighbor);
                        remoteNeighbor.setRemoteRipNeighbor(neighbor);
                      }
                    }
                  }
                }
              }
            }
            if (!hasNeighbor) {
              Pair<Ip, Ip> key = new Pair<>(localIp, Ip.ZERO);
              RipNeighbor neighbor = new RipNeighbor(key);
              neighbor.setVrf(vrfName);
              neighbor.setOwner(c);
              neighbor.setInterface(iface);
              proc.getRipNeighbors().put(key, neighbor);
            }
          }
        }
      }
    }
  }

  @Override
  public SortedMap<String, Configuration> loadConfigurations() {
    ValidateEnvironmentAnswerElement veae = loadValidateEnvironmentAnswerElement();
    if (!veae.getValid()) {
      throw new BatfishException(
          "Cannot continue: environment '"
              + getEnvironmentName()
              + "' is invalid:\n"
              + veae.prettyPrint());
    }
    SortedMap<String, Configuration> configurations = loadConfigurationsWithoutValidation();
    return configurations;
  }

  private SortedMap<String, Configuration> loadConfigurationsWithoutValidation() {
    SortedMap<String, Configuration> configurations =
        _cachedConfigurations.getIfPresent(_testrigSettings);
    if (configurations == null) {
      ConvertConfigurationAnswerElement ccae = loadConvertConfigurationAnswerElement();
      if (!Version.isCompatibleVersion(
          "Service", "Old processed configurations", ccae.getVersion())) {
        repairConfigurations();
      }
      configurations = deserializeConfigurations(_testrigSettings.getSerializeIndependentPath());
      _cachedConfigurations.put(_testrigSettings, configurations);
    }
    return configurations;
  }

  @Override
  public ConvertConfigurationAnswerElement loadConvertConfigurationAnswerElement() {
    return loadConvertConfigurationAnswerElement(true);
  }

  private ConvertConfigurationAnswerElement loadConvertConfigurationAnswerElement(
      boolean firstAttempt) {
    if (Files.exists(_testrigSettings.getConvertAnswerPath())) {
      ConvertConfigurationAnswerElement ccae =
          deserializeObject(
              _testrigSettings.getConvertAnswerPath(), ConvertConfigurationAnswerElement.class);
      if (Version.isCompatibleVersion(
          "Service", "Old processed configurations", ccae.getVersion())) {
        return ccae;
      }
    }
    if (firstAttempt) {
      repairConfigurations();
      return loadConvertConfigurationAnswerElement(false);
    } else {
      throw new BatfishException(
          "Version error repairing configurations for convert configuration answer element");
    }
  }

  @Override
  public DataPlane loadDataPlane() {
    DataPlane dp = _cachedDataPlanes.getIfPresent(_testrigSettings);
    if (dp == null) {
      /*
       * Data plane should exist after loading answer element, as it triggers
       * repair if necessary. However, it might not be cached if it was not
       * repaired, so we still might need to load it from disk.
       */
      loadDataPlaneAnswerElement();
      dp = _cachedDataPlanes.getIfPresent(_testrigSettings);
      if (dp == null) {
        newBatch("Loading data plane from disk", 0);
        dp =
            deserializeObject(
                _testrigSettings.getEnvironmentSettings().getDataPlanePath(), DataPlane.class);
        _cachedDataPlanes.put(_testrigSettings, dp);
      }
    }
    return dp;
  }

  private DataPlaneAnswerElement loadDataPlaneAnswerElement() {
    return loadDataPlaneAnswerElement(true);
  }

  private DataPlaneAnswerElement loadDataPlaneAnswerElement(boolean firstAttempt) {
    DataPlaneAnswerElement bae =
        deserializeObject(
            _testrigSettings.getEnvironmentSettings().getDataPlaneAnswerPath(),
            DataPlaneAnswerElement.class);
    if (!Version.isCompatibleVersion("Service", "Old data plane", bae.getVersion())) {
      if (firstAttempt) {
        repairDataPlane();
        return loadDataPlaneAnswerElement(false);
      } else {
        throw new BatfishException(
            "Version error repairing data plane for data plane answer element");
      }
    } else {
      return bae;
    }
  }

  @Override
  public SortedMap<String, BgpAdvertisementsByVrf> loadEnvironmentBgpTables() {
    EnvironmentSettings envSettings = _testrigSettings.getEnvironmentSettings();
    SortedMap<String, BgpAdvertisementsByVrf> environmentBgpTables =
        _cachedEnvironmentBgpTables.get(envSettings);
    if (environmentBgpTables == null) {
      ParseEnvironmentBgpTablesAnswerElement ae = loadParseEnvironmentBgpTablesAnswerElement();
      if (!Version.isCompatibleVersion(
          "Service", "Old processed environment BGP tables", ae.getVersion())) {
        repairEnvironmentBgpTables();
      }
      environmentBgpTables =
          deserializeEnvironmentBgpTables(envSettings.getSerializeEnvironmentBgpTablesPath());
      _cachedEnvironmentBgpTables.put(envSettings, environmentBgpTables);
    }
    return environmentBgpTables;
  }

  @Override
  public SortedMap<String, RoutesByVrf> loadEnvironmentRoutingTables() {
    EnvironmentSettings envSettings = _testrigSettings.getEnvironmentSettings();
    SortedMap<String, RoutesByVrf> environmentRoutingTables =
        _cachedEnvironmentRoutingTables.get(envSettings);
    if (environmentRoutingTables == null) {
      ParseEnvironmentRoutingTablesAnswerElement pertae =
          loadParseEnvironmentRoutingTablesAnswerElement();
      if (!Version.isCompatibleVersion(
          "Service", "Old processed environment routing tables", pertae.getVersion())) {
        repairEnvironmentRoutingTables();
      }
      environmentRoutingTables =
          deserializeEnvironmentRoutingTables(
              envSettings.getSerializeEnvironmentRoutingTablesPath());
      _cachedEnvironmentRoutingTables.put(envSettings, environmentRoutingTables);
    }
    return environmentRoutingTables;
  }

  @Override
  public ParseEnvironmentBgpTablesAnswerElement loadParseEnvironmentBgpTablesAnswerElement() {
    return loadParseEnvironmentBgpTablesAnswerElement(true);
  }

  private ParseEnvironmentBgpTablesAnswerElement loadParseEnvironmentBgpTablesAnswerElement(
      boolean firstAttempt) {
    Path answerPath =
        _testrigSettings.getEnvironmentSettings().getParseEnvironmentBgpTablesAnswerPath();
    if (!Files.exists(answerPath)) {
      repairEnvironmentBgpTables();
    }
    ParseEnvironmentBgpTablesAnswerElement ae =
        deserializeObject(answerPath, ParseEnvironmentBgpTablesAnswerElement.class);
    if (!Version.isCompatibleVersion(
        "Service", "Old processed environment BGP tables", ae.getVersion())) {
      if (firstAttempt) {
        repairEnvironmentRoutingTables();
        return loadParseEnvironmentBgpTablesAnswerElement(false);
      } else {
        throw new BatfishException(
            "Version error repairing environment BGP tables for parse environment BGP tables "
                + "answer element");
      }
    } else {
      return ae;
    }
  }

  @Override
  public ParseEnvironmentRoutingTablesAnswerElement
      loadParseEnvironmentRoutingTablesAnswerElement() {
    return loadParseEnvironmentRoutingTablesAnswerElement(true);
  }

  private ParseEnvironmentRoutingTablesAnswerElement loadParseEnvironmentRoutingTablesAnswerElement(
      boolean firstAttempt) {
    Path answerPath =
        _testrigSettings.getEnvironmentSettings().getParseEnvironmentRoutingTablesAnswerPath();
    if (!Files.exists(answerPath)) {
      repairEnvironmentRoutingTables();
    }
    ParseEnvironmentRoutingTablesAnswerElement pertae =
        deserializeObject(answerPath, ParseEnvironmentRoutingTablesAnswerElement.class);
    if (!Version.isCompatibleVersion(
        "Service", "Old processed environment routing tables", pertae.getVersion())) {
      if (firstAttempt) {
        repairEnvironmentRoutingTables();
        return loadParseEnvironmentRoutingTablesAnswerElement(false);
      } else {
        throw new BatfishException(
            "Version error repairing environment routing tables for parse environment routing "
                + "tables answer element");
      }
    } else {
      return pertae;
    }
  }

  @Override
  public ParseVendorConfigurationAnswerElement loadParseVendorConfigurationAnswerElement() {
    return loadParseVendorConfigurationAnswerElement(true);
  }

  private ParseVendorConfigurationAnswerElement loadParseVendorConfigurationAnswerElement(
      boolean firstAttempt) {
    if (Files.exists(_testrigSettings.getParseAnswerPath())) {
      ParseVendorConfigurationAnswerElement pvcae =
          deserializeObject(
              _testrigSettings.getParseAnswerPath(), ParseVendorConfigurationAnswerElement.class);
      if (Version.isCompatibleVersion(
          "Service", "Old processed configurations", pvcae.getVersion())) {
        return pvcae;
      }
    }
    if (firstAttempt) {
      repairVendorConfigurations();
      return loadParseVendorConfigurationAnswerElement(false);
    } else {
      throw new BatfishException(
          "Version error repairing vendor configurations for parse configuration answer element");
    }
  }

  private ValidateEnvironmentAnswerElement loadValidateEnvironmentAnswerElement() {
    return loadValidateEnvironmentAnswerElement(true);
  }

  private ValidateEnvironmentAnswerElement loadValidateEnvironmentAnswerElement(
      boolean firstAttempt) {
    Path answerPath = _testrigSettings.getEnvironmentSettings().getValidateEnvironmentAnswerPath();
    if (Files.exists(answerPath)) {
      ValidateEnvironmentAnswerElement veae =
          deserializeObject(answerPath, ValidateEnvironmentAnswerElement.class);
      if (Version.isCompatibleVersion("Service", "Old processed environment", veae.getVersion())) {
        return veae;
      }
    }
    if (firstAttempt) {
      repairEnvironment();
      return loadValidateEnvironmentAnswerElement(false);
    } else {
      throw new BatfishException(
          "Version error repairing environment for validate environment answer element");
    }
  }

  private void mergeConvertAnswer(
      boolean summary, boolean verboseError, InitInfoAnswerElement answerElement) {
    ConvertConfigurationAnswerElement convertAnswer = loadConvertConfigurationAnswerElement();
    mergeInitStepAnswer(answerElement, convertAnswer, summary, verboseError);
    for (String failed : convertAnswer.getFailed()) {
      answerElement.getParseStatus().put(failed, ParseStatus.FAILED);
    }
  }

  private void mergeInitStepAnswer(
      InitInfoAnswerElement initInfoAnswerElement,
      InitStepAnswerElement initStepAnswerElement,
      boolean summary,
      boolean verboseError) {
    if (!summary) {
      if (verboseError) {
        SortedMap<String, List<BatfishStackTrace>> errors = initInfoAnswerElement.getErrors();
        initStepAnswerElement
            .getErrors()
            .forEach(
                (hostname, initStepErrors) -> {
                  errors.computeIfAbsent(hostname, k -> new ArrayList<>()).add(initStepErrors);
                });
      }
      SortedMap<String, Warnings> warnings = initInfoAnswerElement.getWarnings();
      initStepAnswerElement
          .getWarnings()
          .forEach(
              (hostname, initStepWarnings) -> {
                Warnings combined = warnings.computeIfAbsent(hostname, h -> buildWarnings());
                combined.getPedanticWarnings().addAll(initStepWarnings.getPedanticWarnings());
                combined.getRedFlagWarnings().addAll(initStepWarnings.getRedFlagWarnings());
                combined
                    .getUnimplementedWarnings()
                    .addAll(initStepWarnings.getUnimplementedWarnings());
              });
    }
  }

  private InitInfoAnswerElement mergeParseAnswer(
      boolean summary, boolean verboseError, ParseAnswerElement parseAnswer) {
    InitInfoAnswerElement answerElement = new InitInfoAnswerElement();
    mergeInitStepAnswer(answerElement, parseAnswer, summary, verboseError);
    answerElement.setParseStatus(parseAnswer.getParseStatus());
    answerElement.setParseTrees(parseAnswer.getParseTrees());
    return answerElement;
  }

  @Override
  public AnswerElement multipath(HeaderSpace headerSpace, NodesSpecifier ingressNodeRegex) {
    Settings settings = getSettings();
    String tag = getFlowTag(_testrigSettings);
    Map<String, Configuration> configurations = loadConfigurations();
    Set<Flow> flows = null;
    Synthesizer dataPlaneSynthesizer = synthesizeDataPlane();
    Set<String> ingressNodes = ingressNodeRegex.getMatchingNodes(configurations);
    List<NodJob> jobs =
        configurations
            .entrySet()
            .stream()
            .filter(e -> !ingressNodes.contains(e.getKey()))
            .flatMap(
                e -> {
                  String node = e.getKey();
                  Configuration c = e.getValue();
                  return c.getVrfs()
                      .keySet()
                      .stream()
                      .map(
                          vrf -> {
                            MultipathInconsistencyQuerySynthesizer query =
                                new MultipathInconsistencyQuerySynthesizer(node, vrf, headerSpace);
                            SortedSet<Pair<String, String>> nodes =
                                ImmutableSortedSet.of(new Pair<>(node, vrf));
                            return new NodJob(settings, dataPlaneSynthesizer, query, nodes, tag);
                          });
                })
            .collect(Collectors.toList());
    flows = computeNodOutput(jobs);
    getDataPlanePlugin().processFlows(flows);
    AnswerElement answerElement = getHistory();
    return answerElement;
  }

  @Override
  public AtomicInteger newBatch(String description, int jobs) {
    return Driver.newBatch(_settings, description, jobs);
  }

  private void outputAnswer(Answer answer) {
    outputAnswer(answer, /* log */ false);
  }

  void outputAnswerWithLog(Answer answer) {
    outputAnswer(answer, /* log */ true);
  }

  private void outputAnswer(Answer answer, boolean writeLog) {
    BatfishObjectMapper mapper = new BatfishObjectMapper();
    try {
      String answerString = mapper.writeValueAsString(answer) + '\n';
      _logger.debug(answerString);
      @Nullable String logString = writeLog ? answerString : null;
      writeJsonAnswerWithLog(logString, answerString);
    } catch (Exception e) {
      BatfishException be = new BatfishException("Error in sending answer", e);
      try {
        Answer failureAnswer = Answer.failureAnswer(e.toString(), answer.getQuestion());
        failureAnswer.addAnswerElement(be.getBatfishStackTrace());
        String answerString = mapper.writeValueAsString(failureAnswer) + '\n';
        _logger.error(answerString);
        @Nullable String logString = writeLog ? answerString : null;
        writeJsonAnswerWithLog(logString, answerString);
      } catch (Exception e1) {
        _logger.errorf("Could not serialize failure answer. %s", ExceptionUtils.getStackTrace(e1));
      }
      throw be;
    }
  }

  private ParserRuleContext parse(BatfishCombinedParser<?, ?> parser) {
    return parse(parser, _logger, _settings);
  }

  public ParserRuleContext parse(BatfishCombinedParser<?, ?> parser, String filename) {
    _logger.infof("Parsing: \"%s\"...", filename);
    return parse(parser);
  }

  @Override
  public AssertionAst parseAssertion(String text) {
    AssertionCombinedParser parser = new AssertionCombinedParser(text, _settings);
    AssertionContext tree = (AssertionContext) parse(parser);
    ParseTreeWalker walker = new ParseTreeWalker();
    AssertionExtractor extractor = new AssertionExtractor(text, parser.getParser());
    walker.walk(extractor, tree);
    AssertionAst ast = extractor.getAst();
    return ast;
  }

  private AwsConfiguration parseAwsConfigurations(Map<Path, String> configurationData) {
    AwsConfiguration config = new AwsConfiguration();
    for (Entry<Path, String> configFile : configurationData.entrySet()) {
      Path file = configFile.getKey();
      String fileText = configFile.getValue();
      String regionName = file.getName(file.getNameCount() - 2).toString(); // parent dir name

      // we stop classic link processing here because it interferes with VPC
      // processing
      if (file.toString().contains("classic-link")) {
        _logger.errorf("%s has classic link configuration\n", file);
        continue;
      }

      JSONObject jsonObj = null;
      try {
        jsonObj = new JSONObject(fileText);
      } catch (JSONException e) {
        _logger.errorf("%s does not have valid json\n", file);
      }

      if (jsonObj != null) {
        try {
          config.addConfigElement(regionName, jsonObj, _logger);
        } catch (JSONException e) {
          throw new BatfishException("Problems parsing JSON in " + file, e);
        }
      }
    }
    return config;
  }

  private SortedSet<Edge> parseEdgeBlacklist(Path edgeBlacklistPath) {
    String edgeBlacklistText = CommonUtil.readFile(edgeBlacklistPath);
    SortedSet<Edge> edges;
    try {
      edges =
          new BatfishObjectMapper()
              .<SortedSet<Edge>>readValue(
                  edgeBlacklistText, new TypeReference<SortedSet<Edge>>() {});
    } catch (IOException e) {
      throw new BatfishException("Failed to parse edge blacklist", e);
    }
    return edges;
  }

  private SortedMap<String, BgpAdvertisementsByVrf> parseEnvironmentBgpTables(
      SortedMap<Path, String> inputData, ParseEnvironmentBgpTablesAnswerElement answerElement) {
    _logger.info("\n*** PARSING ENVIRONMENT BGP TABLES ***\n");
    _logger.resetTimer();
    SortedMap<String, BgpAdvertisementsByVrf> bgpTables = new TreeMap<>();
    List<ParseEnvironmentBgpTableJob> jobs = new ArrayList<>();
    SortedMap<String, Configuration> configurations = loadConfigurations();
    for (Entry<Path, String> bgpFile : inputData.entrySet()) {
      Path currentFile = bgpFile.getKey();
      String fileText = bgpFile.getValue();

      String hostname = currentFile.getFileName().toString();
      String optionalSuffix = ".bgp";
      if (hostname.endsWith(optionalSuffix)) {
        hostname = hostname.substring(0, hostname.length() - optionalSuffix.length());
      }
      if (!configurations.containsKey(hostname)) {
        continue;
      }
      Warnings warnings = buildWarnings();
      ParseEnvironmentBgpTableJob job =
          new ParseEnvironmentBgpTableJob(
              _settings, fileText, hostname, currentFile, warnings, _bgpTablePlugins);
      jobs.add(job);
    }
    BatfishJobExecutor.runJobsInExecutor(
        _settings,
        _logger,
        jobs,
        bgpTables,
        answerElement,
        _settings.getHaltOnParseError(),
        "Parse environment BGP tables");
    _logger.printElapsedTime();
    return bgpTables;
  }

  private SortedMap<String, RoutesByVrf> parseEnvironmentRoutingTables(
      SortedMap<Path, String> inputData, ParseEnvironmentRoutingTablesAnswerElement answerElement) {
    _logger.info("\n*** PARSING ENVIRONMENT ROUTING TABLES ***\n");
    _logger.resetTimer();
    SortedMap<String, RoutesByVrf> routingTables = new TreeMap<>();
    List<ParseEnvironmentRoutingTableJob> jobs = new ArrayList<>();
    SortedMap<String, Configuration> configurations = loadConfigurations();
    for (Entry<Path, String> routingFile : inputData.entrySet()) {
      Path currentFile = routingFile.getKey();
      String fileText = routingFile.getValue();

      String hostname = currentFile.getFileName().toString();
      if (!configurations.containsKey(hostname)) {
        continue;
      }

      Warnings warnings = buildWarnings();
      ParseEnvironmentRoutingTableJob job =
          new ParseEnvironmentRoutingTableJob(_settings, fileText, currentFile, warnings, this);
      jobs.add(job);
    }
    BatfishJobExecutor.runJobsInExecutor(
        _settings,
        _logger,
        jobs,
        routingTables,
        answerElement,
        _settings.getHaltOnParseError(),
        "Parse environment routing tables");
    _logger.printElapsedTime();
    return routingTables;
  }

  private SortedSet<NodeInterfacePair> parseInterfaceBlacklist(Path interfaceBlacklistPath) {
    String interfaceBlacklistText = CommonUtil.readFile(interfaceBlacklistPath);
    SortedSet<NodeInterfacePair> ifaces;
    try {
      ifaces =
          new BatfishObjectMapper()
              .<SortedSet<NodeInterfacePair>>readValue(
                  interfaceBlacklistText, new TypeReference<SortedSet<NodeInterfacePair>>() {});
    } catch (IOException e) {
      throw new BatfishException("Failed to parse interface blacklist", e);
    }
    return ifaces;
  }

  private SortedSet<String> parseNodeBlacklist(Path nodeBlacklistPath) {
    String nodeBlacklistText = CommonUtil.readFile(nodeBlacklistPath);
    SortedSet<String> nodes;
    try {
      nodes =
          new BatfishObjectMapper()
              .<SortedSet<String>>readValue(
                  nodeBlacklistText, new TypeReference<SortedSet<String>>() {});
    } catch (IOException e) {
      throw new BatfishException("Failed to parse node blacklist", e);
    }
    return nodes;
  }

  private NodeRoleSpecifier parseNodeRoles(Path nodeRolesPath) {
    _logger.infof("Parsing: \"%s\"\n", nodeRolesPath.toAbsolutePath());
    String roleFileText = CommonUtil.readFile(nodeRolesPath);
    NodeRoleSpecifier specifier;
    try {
      specifier =
          new BatfishObjectMapper()
              .<NodeRoleSpecifier>readValue(
                  roleFileText, new TypeReference<NodeRoleSpecifier>() {});
    } catch (IOException e) {
      throw new BatfishException("Failed to parse node roles", e);
    }
    return specifier;
  }

  public Topology parseTopology(Path topologyFilePath) {
    _logger.info("*** PARSING TOPOLOGY ***\n");
    _logger.resetTimer();
    String topologyFileText = CommonUtil.readFile(topologyFilePath);
    _logger.infof("Parsing: \"%s\" ...", topologyFilePath.toAbsolutePath());
    Topology topology = null;
    if (topologyFileText.equals("")) {
      throw new BatfishException("ERROR: empty topology\n");
    } else if (topologyFileText.startsWith("autostart")) {
      BatfishCombinedParser<?, ?> parser = null;
      TopologyExtractor extractor = null;
      parser = new GNS3TopologyCombinedParser(topologyFileText, _settings);
      extractor = new GNS3TopologyExtractor();
      ParserRuleContext tree = parse(parser);
      ParseTreeWalker walker = new ParseTreeWalker();
      walker.walk(extractor, tree);
      topology = extractor.getTopology();
    } else {
      try {
        BatfishObjectMapper mapper = new BatfishObjectMapper();
        topology = mapper.readValue(topologyFileText, Topology.class);
      } catch (IOException e) {
        _logger.fatal("...ERROR\n");
        throw new BatfishException("Topology format error", e);
      }
    }
    _logger.printElapsedTime();
    return topology;
  }

  private SortedMap<String, VendorConfiguration> parseVendorConfigurations(
      Map<Path, String> configurationData,
      ParseVendorConfigurationAnswerElement answerElement,
      ConfigurationFormat configurationFormat) {
    _logger.info("\n*** PARSING VENDOR CONFIGURATION FILES ***\n");
    _logger.resetTimer();
    SortedMap<String, VendorConfiguration> vendorConfigurations = new TreeMap<>();
    List<ParseVendorConfigurationJob> jobs = new ArrayList<>();
    for (Entry<Path, String> vendorFile : configurationData.entrySet()) {
      Path currentFile = vendorFile.getKey();
      String fileText = vendorFile.getValue();

      Warnings warnings = buildWarnings();
      ParseVendorConfigurationJob job =
          new ParseVendorConfigurationJob(
              _settings, fileText, currentFile, warnings, configurationFormat);
      jobs.add(job);
    }
    BatfishJobExecutor.runJobsInExecutor(
        _settings,
        _logger,
        jobs,
        vendorConfigurations,
        answerElement,
        _settings.getHaltOnParseError(),
        "Parse configurations");
    _logger.printElapsedTime();
    return vendorConfigurations;
  }

  @Override
  public AnswerElement pathDiff(HeaderSpace headerSpace) {
    Settings settings = getSettings();
    checkDifferentialDataPlaneQuestionDependencies();
    String tag = getDifferentialFlowTag();

    // load base configurations and generate base data plane
    pushBaseEnvironment();
    Map<String, Configuration> baseConfigurations = loadConfigurations();
    Synthesizer baseDataPlaneSynthesizer = synthesizeDataPlane();
    Topology baseTopology = getEnvironmentTopology();
    popEnvironment();

    // load diff configurations and generate diff data plane
    pushDeltaEnvironment();
    Map<String, Configuration> diffConfigurations = loadConfigurations();
    Synthesizer diffDataPlaneSynthesizer = synthesizeDataPlane();
    Topology diffTopology = getEnvironmentTopology();
    popEnvironment();

    pushDeltaEnvironment();
    SortedSet<String> blacklistNodes = getNodeBlacklist();
    Set<NodeInterfacePair> blacklistInterfaces = getInterfaceBlacklist();
    SortedSet<Edge> blacklistEdges = getEdgeBlacklist();
    popEnvironment();

    BlacklistDstIpQuerySynthesizer blacklistQuery =
        new BlacklistDstIpQuerySynthesizer(
            null, blacklistNodes, blacklistInterfaces, blacklistEdges, baseConfigurations);

    // compute composite program and flows
    List<Synthesizer> commonEdgeSynthesizers =
        ImmutableList.of(
            baseDataPlaneSynthesizer, diffDataPlaneSynthesizer, baseDataPlaneSynthesizer);

    List<CompositeNodJob> jobs = new ArrayList<>();

    // generate local edge reachability and black hole queries
    SortedSet<Edge> diffEdges = diffTopology.getEdges();
    for (Edge edge : diffEdges) {
      String ingressNode = edge.getNode1();
      String outInterface = edge.getInt1();
      String vrf =
          diffConfigurations.get(ingressNode).getInterfaces().get(outInterface).getVrf().getName();
      ReachEdgeQuerySynthesizer reachQuery =
          new ReachEdgeQuerySynthesizer(ingressNode, vrf, edge, true, headerSpace);
      ReachEdgeQuerySynthesizer noReachQuery =
          new ReachEdgeQuerySynthesizer(ingressNode, vrf, edge, true, new HeaderSpace());
      noReachQuery.setNegate(true);
      List<QuerySynthesizer> queries = ImmutableList.of(reachQuery, noReachQuery, blacklistQuery);
      SortedSet<Pair<String, String>> nodes = ImmutableSortedSet.of(new Pair<>(ingressNode, vrf));
      CompositeNodJob job =
          new CompositeNodJob(settings, commonEdgeSynthesizers, queries, nodes, tag);
      jobs.add(job);
    }

    // we also need queries for nodes next to edges that are now missing,
    // in the case that those nodes still exist
    List<Synthesizer> missingEdgeSynthesizers =
        ImmutableList.of(baseDataPlaneSynthesizer, baseDataPlaneSynthesizer);
    SortedSet<Edge> baseEdges = baseTopology.getEdges();
    SortedSet<Edge> missingEdges = ImmutableSortedSet.copyOf(Sets.difference(baseEdges, diffEdges));
    for (Edge missingEdge : missingEdges) {
      String ingressNode = missingEdge.getNode1();
      String outInterface = missingEdge.getInt1();
      if (diffConfigurations.containsKey(ingressNode)
          && diffConfigurations.get(ingressNode).getInterfaces().containsKey(outInterface)) {
        String vrf =
            diffConfigurations
                .get(ingressNode)
                .getInterfaces()
                .get(outInterface)
                .getVrf()
                .getName();
        ReachEdgeQuerySynthesizer reachQuery =
            new ReachEdgeQuerySynthesizer(ingressNode, vrf, missingEdge, true, headerSpace);
        List<QuerySynthesizer> queries = ImmutableList.of(reachQuery, blacklistQuery);
        SortedSet<Pair<String, String>> nodes = ImmutableSortedSet.of(new Pair<>(ingressNode, vrf));
        CompositeNodJob job =
            new CompositeNodJob(settings, missingEdgeSynthesizers, queries, nodes, tag);
        jobs.add(job);
      }
    }

    // TODO: maybe do something with nod answer element
    Set<Flow> flows = computeCompositeNodOutput(jobs, new NodAnswerElement());
    pushBaseEnvironment();
    getDataPlanePlugin().processFlows(flows);
    popEnvironment();
    pushDeltaEnvironment();
    getDataPlanePlugin().processFlows(flows);
    popEnvironment();

    AnswerElement answerElement = getHistory();
    return answerElement;
  }

  @Override
  public void popEnvironment() {
    int lastIndex = _testrigSettingsStack.size() - 1;
    _testrigSettings = _testrigSettingsStack.get(lastIndex);
    _testrigSettingsStack.remove(lastIndex);
  }

  private void populateFlowHistory(
      FlowHistory flowHistory, String envTag, Environment environment, String flowTag) {
    DataPlanePlugin dataPlanePlugin = getDataPlanePlugin();
    List<Flow> flows = dataPlanePlugin.getHistoryFlows();
    List<FlowTrace> flowTraces = dataPlanePlugin.getHistoryFlowTraces();
    int numEntries = flows.size();
    for (int i = 0; i < numEntries; i++) {
      Flow flow = flows.get(i);
      if (flow.getTag().equals(flowTag)) {
        FlowTrace flowTrace = flowTraces.get(i);
        flowHistory.addFlowTrace(flow, envTag, environment, flowTrace);
      }
    }
  }

  private void postProcessConfigurations(Collection<Configuration> configurations) {
    for (Configuration c : configurations) {
      // Set device type to host iff the configuration format is HOST
      if (c.getConfigurationFormat() == ConfigurationFormat.HOST) {
        c.setDeviceType(DeviceType.HOST);
      }
      for (Vrf vrf : c.getVrfs().values()) {
        // If vrf has BGP, OSPF, or RIP process and device isn't a host, set device type to router
        if (c.getDeviceType() == null
            && (vrf.getBgpProcess() != null
                || vrf.getOspfProcess() != null
                || vrf.getRipProcess() != null)) {
          c.setDeviceType(DeviceType.ROUTER);
        }
        // Compute OSPF interface costs where they are missing
        OspfProcess proc = vrf.getOspfProcess();
        if (proc != null) {
          proc.initInterfaceCosts();
        }
      }
      // If device was not a host or router, call it a switch
      if (c.getDeviceType() == null) {
        c.setDeviceType(DeviceType.SWITCH);
      }
    }
  }

  private void printSymmetricEdgePairs() {
    Map<String, Configuration> configs = loadConfigurations();
    SortedSet<Edge> edges = CommonUtil.synthesizeTopology(configs).getEdges();
    Set<Edge> symmetricEdgePairs = getSymmetricEdgePairs(edges);
    List<Edge> edgeList = new ArrayList<>();
    edgeList.addAll(symmetricEdgePairs);
    for (int i = 0; i < edgeList.size() / 2; i++) {
      Edge edge1 = edgeList.get(2 * i);
      Edge edge2 = edgeList.get(2 * i + 1);
      _logger.output(
          edge1.getNode1()
              + ":"
              + edge1.getInt1()
              + ","
              + edge1.getNode2()
              + ":"
              + edge1.getInt2()
              + " "
              + edge2.getNode1()
              + ":"
              + edge2.getInt1()
              + ","
              + edge2.getNode2()
              + ":"
              + edge2.getInt2()
              + "\n");
    }
    _logger.printElapsedTime();
  }

  private void processDeltaConfigurations(Map<String, Configuration> configurations) {
    Map<String, Configuration> deltaConfigurations = getDeltaConfigurations();
    configurations.putAll(deltaConfigurations);
    // TODO: deal with topological changes
  }

  @Override
  public Set<BgpAdvertisement> loadExternalBgpAnnouncements(
      Map<String, Configuration> configurations) {
    Set<BgpAdvertisement> advertSet = new LinkedHashSet<>();
    for (ExternalBgpAdvertisementPlugin plugin : _externalBgpAdvertisementPlugins) {
      Set<BgpAdvertisement> currentAdvertisements = plugin.loadExternalBgpAdvertisements();
      advertSet.addAll(currentAdvertisements);
    }
    return advertSet;
  }

  /**
   * Reads the external bgp announcement specified in the environment, and populates the
   * vendor-independent configurations with data about those announcements
   *
   * @param configurations The vendor-independent configurations to be modified
   */
  public Set<BgpAdvertisement> processExternalBgpAnnouncements(
      Map<String, Configuration> configurations, SortedSet<Long> allCommunities) {
    Set<BgpAdvertisement> advertSet = new LinkedHashSet<>();
    Path externalBgpAnnouncementsPath =
        _testrigSettings.getEnvironmentSettings().getExternalBgpAnnouncementsPath();
    if (Files.exists(externalBgpAnnouncementsPath)) {
      String externalBgpAnnouncementsFileContents =
          CommonUtil.readFile(externalBgpAnnouncementsPath);
      // Populate advertSet with BgpAdvertisements that
      // gets passed to populatePrecomputedBgpAdvertisements.
      // See populatePrecomputedBgpAdvertisements for the things that get
      // extracted from these advertisements.

      try {
        JSONObject jsonObj = new JSONObject(externalBgpAnnouncementsFileContents);

        JSONArray announcements = jsonObj.getJSONArray(BfConsts.PROP_BGP_ANNOUNCEMENTS);

        ObjectMapper mapper = new ObjectMapper();

        for (int index = 0; index < announcements.length(); index++) {
          JSONObject announcement = new JSONObject();
          announcement.put("@id", index);
          JSONObject announcementSrc = announcements.getJSONObject(index);
          for (Iterator<?> i = announcementSrc.keys(); i.hasNext(); ) {
            String key = (String) i.next();
            if (!key.equals("@id")) {
              announcement.put(key, announcementSrc.get(key));
            }
          }
          BgpAdvertisement bgpAdvertisement =
              mapper.readValue(announcement.toString(), BgpAdvertisement.class);
          allCommunities.addAll(bgpAdvertisement.getCommunities());
          advertSet.add(bgpAdvertisement);
        }

      } catch (JSONException | IOException e) {
        throw new BatfishException("Problems parsing JSON in " + externalBgpAnnouncementsPath, e);
      }
    }
    return advertSet;
  }

  @Override
  public void processFlows(Set<Flow> flows) {
    getDataPlanePlugin().processFlows(flows);
  }

  private void processInterfaceBlacklist(
      Map<String, Configuration> configurations, ValidateEnvironmentAnswerElement veae) {
    Set<NodeInterfacePair> blacklistInterfaces = getInterfaceBlacklist();
    for (NodeInterfacePair p : blacklistInterfaces) {
      blacklistInterface(configurations, veae, p);
    }
  }

  private void processNodeBlacklist(
      Map<String, Configuration> configurations, ValidateEnvironmentAnswerElement veae) {
    SortedSet<String> blacklistNodes = getNodeBlacklist();
    for (String hostname : blacklistNodes) {
      Configuration node = configurations.get(hostname);
      if (node != null) {
        for (Interface iface : node.getInterfaces().values()) {
          iface.setActive(false);
          iface.setBlacklisted(true);
        }
      } else {
        veae.setValid(false);
        veae.getUndefinedNodeBlacklistNodes().add(hostname);
      }
    }
  }

  /**
   * Set the roles of each configuration. Use an explicitly provided {@link NodeRoleSpecifier} if
   * one exists; otherwise use the results of our node-role inference.
   */
  private void processNodeRoles(
      Map<String, Configuration> configurations, ValidateEnvironmentAnswerElement veae) {
    NodeRoleSpecifier specifier = getNodeRoleSpecifier(false);
    SortedMap<String, SortedSet<String>> nodeRoles =
        specifier.createNodeRolesMap(configurations.keySet());
    for (Entry<String, SortedSet<String>> nodeRolesEntry : nodeRoles.entrySet()) {
      String hostname = nodeRolesEntry.getKey();
      Configuration config = configurations.get(hostname);
      if (config == null) {
        veae.setValid(false);
        veae.getUndefinedNodeRoleSpecifierNodes().add(hostname);
      } else {
        SortedSet<String> roles = nodeRolesEntry.getValue();
        config.setRoles(roles);
      }
    }
  }

  private Topology processTopologyFile(Path topologyFilePath) {
    Topology topology = parseTopology(topologyFilePath);
    return topology;
  }

  @Override
  public void pushBaseEnvironment() {
    _testrigSettingsStack.add(_testrigSettings);
    _testrigSettings = _baseTestrigSettings;
  }

  @Override
  public void pushDeltaEnvironment() {
    _testrigSettingsStack.add(_testrigSettings);
    _testrigSettings = _deltaTestrigSettings;
  }

  private SortedMap<Path, String> readConfigurationFiles(Path testRigPath, String configsType) {
    _logger.infof("\n*** READING %s FILES ***\n", configsType);
    _logger.resetTimer();
    SortedMap<Path, String> configurationData = new TreeMap<>();
    Path configsPath = testRigPath.resolve(configsType);
    List<Path> configFilePaths = listAllFiles(configsPath);
    AtomicInteger completed =
        newBatch("Reading network configuration files", configFilePaths.size());
    for (Path file : configFilePaths) {
      _logger.debugf("Reading: \"%s\"\n", file);
      String fileTextRaw = CommonUtil.readFile(file.toAbsolutePath());
      String fileText = fileTextRaw + ((fileTextRaw.length() != 0) ? "\n" : "");
      configurationData.put(file, fileText);
      completed.incrementAndGet();
    }
    _logger.printElapsedTime();
    return configurationData;
  }

  @Nullable
  @Override
  public String readExternalBgpAnnouncementsFile() {
    Path externalBgpAnnouncementsPath =
        _testrigSettings.getEnvironmentSettings().getExternalBgpAnnouncementsPath();
    if (Files.exists(externalBgpAnnouncementsPath)) {
      String externalBgpAnnouncementsFileContents =
          CommonUtil.readFile(externalBgpAnnouncementsPath);
      return externalBgpAnnouncementsFileContents;
    } else {
      return null;
    }
  }

  private SortedMap<Path, String> readFiles(Path directory, String description) {
    _logger.infof("\n*** READING FILES: %s ***\n", description);
    _logger.resetTimer();
    SortedMap<Path, String> fileData = new TreeMap<>();
    List<Path> filePaths;
    try (Stream<Path> paths = CommonUtil.list(directory)) {
      filePaths =
          paths
              .filter(path -> !path.getFileName().toString().startsWith("."))
              .sorted()
              .collect(Collectors.toList());
    }
    AtomicInteger completed = newBatch("Reading files: " + description, filePaths.size());
    for (Path file : filePaths) {
      _logger.debugf("Reading: \"%s\"\n", file);
      String fileTextRaw = CommonUtil.readFile(file.toAbsolutePath());
      String fileText = fileTextRaw + ((fileTextRaw.length() != 0) ? "\n" : "");
      fileData.put(file, fileText);
      completed.incrementAndGet();
    }
    _logger.printElapsedTime();
    return fileData;
  }

  /**
   * Read Iptable Files for each host in the keyset of {@code hostConfigurations}, and store the
   * contents in {@code iptablesDate}. Each task fails if the Iptable file specified by host is not
   * under {@code testRigPath} or does not exist.
   *
   * @throws BatfishException if there is a failed task and either {@link
   *     Settings#getExitOnFirstError()} or {@link Settings#getHaltOnParseError()} is set.
   */
  void readIptableFiles(
      Path testRigPath,
      SortedMap<String, VendorConfiguration> hostConfigurations,
      SortedMap<Path, String> iptablesData,
      ParseVendorConfigurationAnswerElement answerElement) {
    List<BatfishException> failureCauses = new ArrayList<>();
    for (VendorConfiguration vc : hostConfigurations.values()) {
      HostConfiguration hostConfig = (HostConfiguration) vc;
      if (hostConfig.getIptablesFile() != null) {
        Path path = Paths.get(testRigPath.toString(), hostConfig.getIptablesFile());

        // ensure that the iptables file is not taking us outside of the
        // testrig
        try {
          if (!path.toFile().getCanonicalPath().contains(testRigPath.toFile().getCanonicalPath())
              || !path.toFile().exists()) {
            String failureMessage =
                String.format(
                    "Iptables file %s for host %s is not contained within the testrig",
                    hostConfig.getIptablesFile(), hostConfig.getHostname());
            BatfishException bfc;
            if (answerElement.getErrors().containsKey(hostConfig.getHostname())) {
              bfc =
                  new BatfishException(
                      failureMessage,
                      answerElement.getErrors().get(hostConfig.getHostname()).getException());
              answerElement.getErrors().put(hostConfig.getHostname(), bfc.getBatfishStackTrace());
            } else {
              bfc = new BatfishException(failureMessage);
              if (_settings.getExitOnFirstError()) {
                throw bfc;
              } else {
                failureCauses.add(bfc);
                answerElement.getErrors().put(hostConfig.getHostname(), bfc.getBatfishStackTrace());
                answerElement.getParseStatus().put(hostConfig.getHostname(), ParseStatus.FAILED);
              }
            }
          } else {
            String fileText = CommonUtil.readFile(path);
            iptablesData.put(path, fileText);
          }
        } catch (IOException e) {
          throw new BatfishException("Could not get canonical path", e);
        }
      }
    }

    if (_settings.getHaltOnParseError() && !failureCauses.isEmpty()) {
      BatfishException e =
          new BatfishException(
              "Fatal exception due to at least one Iptables file is"
                  + " not contained within the testrig");
      failureCauses.forEach(e::addSuppressed);
      throw e;
    }
  }

  @Override
  public AnswerElement reducedReachability(
      HeaderSpace headerSpace, NodesSpecifier ingressNodeRegex) {
    Settings settings = getSettings();
    checkDifferentialDataPlaneQuestionDependencies();
    String tag = getDifferentialFlowTag();

    // load base configurations and generate base data plane
    pushBaseEnvironment();
    Map<String, Configuration> baseConfigurations = loadConfigurations();
    Synthesizer baseDataPlaneSynthesizer = synthesizeDataPlane();
    popEnvironment();

    // load diff configurations and generate diff data plane
    pushDeltaEnvironment();
    Map<String, Configuration> diffConfigurations = loadConfigurations();
    Synthesizer diffDataPlaneSynthesizer = synthesizeDataPlane();
    popEnvironment();

    Set<String> commonNodes =
        ImmutableSet.copyOf(
            Sets.intersection(baseConfigurations.keySet(), diffConfigurations.keySet()));

    pushDeltaEnvironment();
    SortedSet<String> blacklistNodes = getNodeBlacklist();
    Set<NodeInterfacePair> blacklistInterfaces = getInterfaceBlacklist();
    SortedSet<Edge> blacklistEdges = getEdgeBlacklist();
    popEnvironment();

    BlacklistDstIpQuerySynthesizer blacklistQuery =
        new BlacklistDstIpQuerySynthesizer(
            null, blacklistNodes, blacklistInterfaces, blacklistEdges, baseConfigurations);

    // compute composite program and flows
    List<Synthesizer> synthesizers =
        ImmutableList.of(
            baseDataPlaneSynthesizer, diffDataPlaneSynthesizer, baseDataPlaneSynthesizer);

    Set<String> ingressNodes = ingressNodeRegex.getMatchingNodes(baseConfigurations);

    // generate base reachability and diff blackhole and blacklist queries
    List<CompositeNodJob> jobs =
        commonNodes
            .stream()
            .filter(Predicates.not(ingressNodes::contains))
            .flatMap(
                node ->
                    baseConfigurations
                        .get(node)
                        .getVrfs()
                        .keySet()
                        .stream()
                        .map(
                            vrf -> {
                              Map<String, Set<String>> ingressNodeVrfs =
                                  ImmutableMap.of(node, ImmutableSet.of(vrf));
                              ReachabilityQuerySynthesizer acceptQuery =
                                  new ReachabilityQuerySynthesizer(
                                      ImmutableSet.of(ForwardingAction.ACCEPT), headerSpace,
                                      ImmutableSet.of(), ingressNodeVrfs,
                                      ImmutableSet.of(), ImmutableSet.of());
                              ReachabilityQuerySynthesizer notAcceptQuery =
                                  new ReachabilityQuerySynthesizer(
                                      Collections.singleton(ForwardingAction.ACCEPT),
                                      new HeaderSpace(),
                                      ImmutableSet.of(),
                                      ingressNodeVrfs,
                                      ImmutableSet.of(),
                                      ImmutableSet.of());
                              notAcceptQuery.setNegate(true);
                              SortedSet<Pair<String, String>> nodes =
                                  ImmutableSortedSet.of(new Pair<>(node, vrf));
                              List<QuerySynthesizer> queries =
                                  ImmutableList.of(acceptQuery, notAcceptQuery, blacklistQuery);
                              return new CompositeNodJob(
                                  settings, synthesizers, queries, nodes, tag);
                            }))
            .collect(Collectors.toList());

    // TODO: maybe do something with nod answer element
    Set<Flow> flows = computeCompositeNodOutput(jobs, new NodAnswerElement());
    pushBaseEnvironment();
    getDataPlanePlugin().processFlows(flows);
    popEnvironment();
    pushDeltaEnvironment();
    getDataPlanePlugin().processFlows(flows);
    popEnvironment();

    AnswerElement answerElement = getHistory();
    return answerElement;
  }

  @Override
  public void registerAnswerer(
      String questionName,
      String questionClassName,
      BiFunction<Question, IBatfish, Answerer> answererCreator) {
    _answererCreators.put(questionName, answererCreator);
  }

  @Override
  public void registerBgpTablePlugin(BgpTableFormat format, BgpTablePlugin bgpTablePlugin) {
    _bgpTablePlugins.put(format, bgpTablePlugin);
  }

  @Override
  public void registerExternalBgpAdvertisementPlugin(
      ExternalBgpAdvertisementPlugin externalBgpAdvertisementPlugin) {
    _externalBgpAdvertisementPlugins.add(externalBgpAdvertisementPlugin);
  }

  private void repairConfigurations() {
    Path outputPath = _testrigSettings.getSerializeIndependentPath();
    CommonUtil.deleteDirectory(outputPath);
    ParseVendorConfigurationAnswerElement pvcae = loadParseVendorConfigurationAnswerElement();
    if (!Version.isCompatibleVersion("Service", "Old parsed configurations", pvcae.getVersion())) {
      repairVendorConfigurations();
    }
    Path inputPath = _testrigSettings.getSerializeVendorPath();
    serializeIndependentConfigs(inputPath, outputPath);
  }

  private void repairDataPlane() {
    Path dataPlanePath = _testrigSettings.getEnvironmentSettings().getDataPlanePath();
    Path dataPlaneAnswerPath = _testrigSettings.getEnvironmentSettings().getDataPlaneAnswerPath();
    CommonUtil.deleteIfExists(dataPlanePath);
    CommonUtil.deleteIfExists(dataPlaneAnswerPath);
    computeDataPlane(false);
  }

  /**
   * Applies the current environment to the specified configurations and updates the given {@link
   * ValidateEnvironmentAnswerElement}. Applying the environment includes:
   *
   * <ul>
   *   <li>Applying node and interface blacklists.
   *   <li>Applying node and interface blacklists.
   * </ul>
   */
  private void updateBlacklistedAndInactiveConfigs(
      Map<String, Configuration> configurations, ValidateEnvironmentAnswerElement veae) {
    processNodeBlacklist(configurations, veae);
    processInterfaceBlacklist(configurations, veae);
    // We do not process the edge blacklist here. Instead, we rely on these edges being explicitly
    // deleted from the Topology (aka list of edges) that is used along with configurations in
    // answering questions.
    disableUnusableVlanInterfaces(configurations);
    disableUnusableVpnInterfaces(configurations);
  }

  /**
   * Ensures that the current configurations for the current testrig+environment are up to date.
   * Among other things, this includes:
   *
   * <ul>
   *   <li>Invalidating cached configs if the in-memory copy has been changed by question
   *       processing.
   *   <li>Re-loading configurations from disk, including re-parsing if the configs were parsed on a
   *       previous version of Batfish.
   *   <li>Re-applying the environment to the configs, to ensure that blacklists are honored.
   * </ul>
   */
  private void repairEnvironment() {
    if (!_monotonicCache) {
      _cachedConfigurations.invalidate(_testrigSettings);
    }
    SortedMap<String, Configuration> configurations = loadConfigurationsWithoutValidation();
    processDeltaConfigurations(configurations);

    ValidateEnvironmentAnswerElement veae = new ValidateEnvironmentAnswerElement();
    veae.setVersion(Version.getVersion());
    veae.setValid(true);

    updateBlacklistedAndInactiveConfigs(configurations, veae);
    processNodeRoles(configurations, veae);

    serializeObject(
        veae, _testrigSettings.getEnvironmentSettings().getValidateEnvironmentAnswerPath());
  }

  private void repairEnvironmentBgpTables() {
    EnvironmentSettings envSettings = _testrigSettings.getEnvironmentSettings();
    Path answerPath = envSettings.getParseEnvironmentBgpTablesAnswerPath();
    Path bgpTablesOutputPath = envSettings.getSerializeEnvironmentBgpTablesPath();
    CommonUtil.deleteIfExists(answerPath);
    CommonUtil.deleteDirectory(bgpTablesOutputPath);
    computeEnvironmentBgpTables();
  }

  private void repairEnvironmentRoutingTables() {
    EnvironmentSettings envSettings = _testrigSettings.getEnvironmentSettings();
    Path answerPath = envSettings.getParseEnvironmentRoutingTablesAnswerPath();
    Path rtOutputPath = envSettings.getSerializeEnvironmentRoutingTablesPath();
    CommonUtil.deleteIfExists(answerPath);
    CommonUtil.deleteDirectory(rtOutputPath);
    computeEnvironmentRoutingTables();
  }

  private void repairVendorConfigurations() {
    Path outputPath = _testrigSettings.getSerializeVendorPath();
    CommonUtil.deleteDirectory(outputPath);
    Path testRigPath = _testrigSettings.getTestRigPath();
    serializeVendorConfigs(testRigPath, outputPath);
  }

  private AnswerElement report() {
    ReportAnswerElement answerElement = new ReportAnswerElement();
    checkQuestionsDirExists();
    Path questionsDir =
        _settings.getActiveTestrigSettings().getBasePath().resolve(BfConsts.RELPATH_QUESTIONS_DIR);
    ConcurrentMap<Path, String> answers = new ConcurrentHashMap<>();
    try (DirectoryStream<Path> questions = Files.newDirectoryStream(questionsDir)) {
      questions.forEach(
          questionDirPath ->
              answers.put(
                  questionDirPath.resolve(BfConsts.RELPATH_ANSWER_JSON),
                  !questionDirPath.getFileName().startsWith(".")
                          && Files.exists(questionDirPath.resolve(BfConsts.RELPATH_ANSWER_JSON))
                      ? CommonUtil.readFile(questionDirPath.resolve(BfConsts.RELPATH_ANSWER_JSON))
                      : ""));
    } catch (IOException e1) {
      throw new BatfishException(
          "Could not create directory stream for '" + questionsDir + "'", e1);
    }
    ObjectMapper mapper = new BatfishObjectMapper();
    for (Entry<Path, String> entry : answers.entrySet()) {
      Path answerPath = entry.getKey();
      String answerText = entry.getValue();
      if (!answerText.equals("")) {
        try {
          answerElement.getJsonAnswers().add(mapper.readTree(answerText));
        } catch (IOException e) {
          throw new BatfishException(
              "Error mapping JSON content of '" + answerPath + "' to object", e);
        }
      }
    }
    return answerElement;
  }

  public Answer run() {
    newBatch("Begin job", 0);
    loadPlugins();
    boolean action = false;
    Answer answer = new Answer();

    if (_settings.getPrintSymmetricEdgePairs()) {
      printSymmetricEdgePairs();
      return answer;
    }

    if (_settings.getReport()) {
      answer.addAnswerElement(report());
      return answer;
    }

    if (_settings.getSynthesizeJsonTopology()) {
      writeJsonTopology();
      return answer;
    }

    if (_settings.getHistogram()) {
      histogram(_testrigSettings.getTestRigPath());
      return answer;
    }

    if (_settings.getGenerateOspfTopologyPath() != null) {
      generateOspfConfigs(
          _settings.getGenerateOspfTopologyPath(), _testrigSettings.getSerializeIndependentPath());
      return answer;
    }

    if (_settings.getFlatten()) {
      Path flattenSource = _testrigSettings.getTestRigPath();
      Path flattenDestination = _settings.getFlattenDestination();
      flatten(flattenSource, flattenDestination);
      return answer;
    }

    if (_settings.getGenerateStubs()) {
      String inputRole = _settings.getGenerateStubsInputRole();
      String interfaceDescriptionRegex = _settings.getGenerateStubsInterfaceDescriptionRegex();
      int stubAs = _settings.getGenerateStubsRemoteAs();
      generateStubs(inputRole, stubAs, interfaceDescriptionRegex);
      return answer;
    }

    // if (_settings.getZ3()) {
    // Map<String, Configuration> configurations = loadConfigurations();
    // String dataPlanePath = _envSettings.getDataPlanePath();
    // if (dataPlanePath == null) {
    // throw new BatfishException("Missing path to data plane");
    // }
    // File dataPlanePathAsFile = new File(dataPlanePath);
    // genZ3(configurations, dataPlanePathAsFile);
    // return answer;
    // }
    //
    // if (_settings.getRoleTransitQuery()) {
    // genRoleTransitQueries();
    // return answer;
    // }

    if (_settings.getSerializeVendor()) {
      Path testRigPath = _testrigSettings.getTestRigPath();
      Path outputPath = _testrigSettings.getSerializeVendorPath();
      answer.append(serializeVendorConfigs(testRigPath, outputPath));
      action = true;
    }

    if (_settings.getSerializeIndependent()) {
      Path inputPath = _testrigSettings.getSerializeVendorPath();
      Path outputPath = _testrigSettings.getSerializeIndependentPath();
      answer.append(serializeIndependentConfigs(inputPath, outputPath));
      action = true;
    }

    if (_settings.getInitInfo()) {
      InitInfoAnswerElement initInfoAnswerElement = initInfo(true, false);
      // In this context we can remove parse trees because they will be returned in preceding answer
      // element. Note that parse trees are not removed when asking initInfo as its own question.
      initInfoAnswerElement.setParseTrees(Collections.emptySortedMap());
      answer.addAnswerElement(initInfoAnswerElement);
      action = true;
    }

    if (_settings.getCompileEnvironment()) {
      answer.append(compileEnvironmentConfigurations(_testrigSettings));
      action = true;
    }

    if (_settings.getAnswer()) {
      answer.append(answer());
      action = true;
    }

    if (_settings.getAnalyze()) {
      answer.append(analyze());
      action = true;
    }

    if (_settings.getDataPlane()) {
      answer.append(computeDataPlane(_settings.getDiffActive()));
      action = true;
    }

    if (_settings.getValidateEnvironment()) {
      answer.append(validateEnvironment());
      action = true;
    }

    if (!action) {
      throw new CleanBatfishException("No task performed! Run with -help flag to see usage\n");
    }
    return answer;
  }

  private Answer serializeAwsConfigs(Path testRigPath, Path outputPath) {
    Answer answer = new Answer();
    Map<Path, String> configurationData =
        readConfigurationFiles(testRigPath, BfConsts.RELPATH_AWS_CONFIGS_DIR);
    AwsConfiguration config;
    try (ActiveSpan parseAwsConfigsSpan =
        GlobalTracer.get().buildSpan("Parse AWS configs").startActive()) {
      assert parseAwsConfigsSpan != null; // avoid unused warning
      config = parseAwsConfigurations(configurationData);
    }

    _logger.info("\n*** SERIALIZING AWS CONFIGURATION STRUCTURES ***\n");
    _logger.resetTimer();
    outputPath.toFile().mkdirs();
    Path currentOutputPath = outputPath.resolve(BfConsts.RELPATH_AWS_CONFIGS_FILE);
    _logger.debugf("Serializing AWS to \"%s\"...", currentOutputPath);
    serializeObject(config, currentOutputPath);
    _logger.debug("OK\n");
    _logger.printElapsedTime();
    return answer;
  }

  private Answer serializeEnvironmentBgpTables(Path inputPath, Path outputPath) {
    Answer answer = new Answer();
    ParseEnvironmentBgpTablesAnswerElement answerElement =
        new ParseEnvironmentBgpTablesAnswerElement();
    answerElement.setVersion(Version.getVersion());
    answer.addAnswerElement(answerElement);
    SortedMap<String, BgpAdvertisementsByVrf> bgpTables =
        getEnvironmentBgpTables(inputPath, answerElement);
    serializeEnvironmentBgpTables(bgpTables, outputPath);
    serializeObject(
        answerElement,
        _testrigSettings.getEnvironmentSettings().getParseEnvironmentBgpTablesAnswerPath());
    return answer;
  }

  private void serializeEnvironmentBgpTables(
      SortedMap<String, BgpAdvertisementsByVrf> bgpTables, Path outputPath) {
    if (bgpTables == null) {
      throw new BatfishException("Exiting due to parsing error(s)");
    }
    _logger.info("\n*** SERIALIZING ENVIRONMENT BGP TABLES ***\n");
    _logger.resetTimer();
    outputPath.toFile().mkdirs();
    SortedMap<Path, BgpAdvertisementsByVrf> output = new TreeMap<>();
    bgpTables.forEach(
        (name, rt) -> {
          Path currentOutputPath = outputPath.resolve(name);
          output.put(currentOutputPath, rt);
        });
    serializeObjects(output);
    _logger.printElapsedTime();
  }

  private Answer serializeEnvironmentRoutingTables(Path inputPath, Path outputPath) {
    Answer answer = new Answer();
    ParseEnvironmentRoutingTablesAnswerElement answerElement =
        new ParseEnvironmentRoutingTablesAnswerElement();
    answerElement.setVersion(Version.getVersion());
    answer.addAnswerElement(answerElement);
    SortedMap<String, RoutesByVrf> routingTables =
        getEnvironmentRoutingTables(inputPath, answerElement);
    serializeEnvironmentRoutingTables(routingTables, outputPath);
    serializeObject(
        answerElement,
        _testrigSettings.getEnvironmentSettings().getParseEnvironmentRoutingTablesAnswerPath());
    return answer;
  }

  private void serializeEnvironmentRoutingTables(
      SortedMap<String, RoutesByVrf> routingTables, Path outputPath) {
    if (routingTables == null) {
      throw new BatfishException("Exiting due to parsing error(s)");
    }
    _logger.info("\n*** SERIALIZING ENVIRONMENT ROUTING TABLES ***\n");
    _logger.resetTimer();
    outputPath.toFile().mkdirs();
    SortedMap<Path, RoutesByVrf> output = new TreeMap<>();
    routingTables.forEach(
        (name, rt) -> {
          Path currentOutputPath = outputPath.resolve(name);
          output.put(currentOutputPath, rt);
        });
    serializeObjects(output);
    _logger.printElapsedTime();
  }

  private SortedMap<String, VendorConfiguration> serializeHostConfigs(
      Path testRigPath, Path outputPath, ParseVendorConfigurationAnswerElement answerElement) {
    SortedMap<Path, String> configurationData =
        readConfigurationFiles(testRigPath, BfConsts.RELPATH_HOST_CONFIGS_DIR);
    // read the host files
    SortedMap<String, VendorConfiguration> allHostConfigurations;
    try (ActiveSpan parseHostConfigsSpan =
        GlobalTracer.get().buildSpan("Parse host configs").startActive()) {
      assert parseHostConfigsSpan != null; // avoid unused warning
      allHostConfigurations =
          parseVendorConfigurations(configurationData, answerElement, ConfigurationFormat.HOST);
    }
    if (allHostConfigurations == null) {
      throw new BatfishException("Exiting due to parser errors");
    }
    _logger.infof(
        "Testrig:%s in container:%s has total number of host configs:%d",
        getTestrigName(), getContainerName(), allHostConfigurations.size());

    // split into hostConfigurations and overlayConfigurations
    SortedMap<String, VendorConfiguration> overlayConfigurations =
        allHostConfigurations
            .entrySet()
            .stream()
            .filter(e -> ((HostConfiguration) e.getValue()).getOverlay())
            .collect(
                Collectors.toMap(Entry::getKey, Entry::getValue, (v1, v2) -> v1, TreeMap::new));
    SortedMap<String, VendorConfiguration> nonOverlayHostConfigurations =
        allHostConfigurations
            .entrySet()
            .stream()
            .filter(e -> !((HostConfiguration) e.getValue()).getOverlay())
            .collect(
                Collectors.toMap(Entry::getKey, Entry::getValue, (v1, v2) -> v1, TreeMap::new));

    // read and associate iptables files for specified hosts
    SortedMap<Path, String> iptablesData = new TreeMap<>();
    readIptableFiles(testRigPath, allHostConfigurations, iptablesData, answerElement);

    SortedMap<String, VendorConfiguration> iptablesConfigurations =
        parseVendorConfigurations(iptablesData, answerElement, ConfigurationFormat.IPTABLES);
    for (VendorConfiguration vc : allHostConfigurations.values()) {
      HostConfiguration hostConfig = (HostConfiguration) vc;
      if (hostConfig.getIptablesFile() != null) {
        Path path = Paths.get(testRigPath.toString(), hostConfig.getIptablesFile());
        String relativePathStr = _testrigSettings.getBasePath().relativize(path).toString();
        if (iptablesConfigurations.containsKey(relativePathStr)) {
          hostConfig.setIptablesVendorConfig(
              (IptablesVendorConfiguration) iptablesConfigurations.get(relativePathStr));
        }
      }
    }

    // now, serialize
    _logger.info("\n*** SERIALIZING VENDOR CONFIGURATION STRUCTURES ***\n");
    _logger.resetTimer();
    CommonUtil.createDirectories(outputPath);

    Map<Path, VendorConfiguration> output = new TreeMap<>();
    nonOverlayHostConfigurations.forEach(
        (name, vc) -> {
          Path currentOutputPath = outputPath.resolve(name);
          output.put(currentOutputPath, vc);
        });
    serializeObjects(output);
    // serialize warnings
    serializeObject(answerElement, _testrigSettings.getParseAnswerPath());
    _logger.printElapsedTime();
    return overlayConfigurations;
  }

  private void serializeIndependentConfigs(
      Map<String, Configuration> configurations, Path outputPath) {
    if (configurations == null) {
      throw new BatfishException("Exiting due to conversion error(s)");
    }
    _logger.info("\n*** SERIALIZING VENDOR-INDEPENDENT CONFIGURATION STRUCTURES ***\n");
    _logger.resetTimer();
    outputPath.toFile().mkdirs();
    Map<Path, Configuration> output = new TreeMap<>();
    configurations.forEach(
        (name, c) -> {
          Path currentOutputPath = outputPath.resolve(name);
          output.put(currentOutputPath, c);
        });
    serializeObjects(output);
    _logger.printElapsedTime();
  }

  Answer serializeIndependentConfigs(Path vendorConfigPath, Path outputPath) {
    Answer answer = new Answer();
    ConvertConfigurationAnswerElement answerElement = new ConvertConfigurationAnswerElement();
    answerElement.setVersion(Version.getVersion());
    if (_settings.getVerboseParse()) {
      answer.addAnswerElement(answerElement);
    }
    Map<String, Configuration> configurations = getConfigurations(vendorConfigPath, answerElement);
    Topology testrigTopology =
        computeTestrigTopology(_testrigSettings.getTestRigPath(), configurations);
    serializeAsJson(_testrigSettings.getTopologyPath(), testrigTopology, "testrig topology");
    checkTopology(configurations, testrigTopology);
    org.batfish.datamodel.pojo.Topology pojoTopology =
        org.batfish.datamodel.pojo.Topology.create(
            _testrigSettings.getName(), configurations, testrigTopology);
    serializeAsJson(_testrigSettings.getPojoTopologyPath(), pojoTopology, "testrig pojo topology");
    serializeIndependentConfigs(configurations, outputPath);
    serializeObject(answerElement, _testrigSettings.getConvertAnswerPath());

    ValidateEnvironmentAnswerElement veae = new ValidateEnvironmentAnswerElement();
    veae.setValid(true);
    veae.setVersion(Version.getVersion());
    updateBlacklistedAndInactiveConfigs(configurations, veae);
    Topology envTopology = computeEnvironmentTopology(configurations);
    serializeAsJson(
        _testrigSettings.getEnvironmentSettings().getSerializedTopologyPath(),
        envTopology,
        "environment topology");

    NodeRoleSpecifier roleSpecifier = inferNodeRoles(configurations);
    serializeAsJson(
        _testrigSettings.getInferredNodeRolesPath(), roleSpecifier, "inferred node roles");

    return answer;
  }

  private void serializeNetworkConfigs(
      Path testRigPath,
      Path outputPath,
      ParseVendorConfigurationAnswerElement answerElement,
      SortedMap<String, VendorConfiguration> overlayHostConfigurations) {
    Map<Path, String> configurationData =
        readConfigurationFiles(testRigPath, BfConsts.RELPATH_CONFIGURATIONS_DIR);
    Map<String, VendorConfiguration> vendorConfigurations;
    try (ActiveSpan parseNetworkConfigsSpan =
        GlobalTracer.get().buildSpan("Parse network configs").startActive()) {
      assert parseNetworkConfigsSpan != null; // avoid unused warning
      vendorConfigurations =
          parseVendorConfigurations(configurationData, answerElement, ConfigurationFormat.UNKNOWN);
    }
    if (vendorConfigurations == null) {
      throw new BatfishException("Exiting due to parser errors");
    }
    _logger.infof(
        "Testrig:%s in container:%s has total number of network configs:%d",
        getTestrigName(), getContainerName(), vendorConfigurations.size());
    _logger.info("\n*** SERIALIZING VENDOR CONFIGURATION STRUCTURES ***\n");
    _logger.resetTimer();
    CommonUtil.createDirectories(outputPath);
    Map<Path, VendorConfiguration> output = new TreeMap<>();
    vendorConfigurations.forEach(
        (name, vc) -> {
          if (name.contains(File.separator)) {
            // iptables will get a hostname like configs/iptables-save if they
            // are not set up correctly using host files
            _logger.errorf("Cannot serialize configuration with hostname %s\n", name);
            answerElement.addRedFlagWarning(
                name,
                new Warning(
                    "Cannot serialize network config. Bad hostname " + name.replace("\\", "/"),
                    "MISCELLANEOUS"));
          } else {
            // apply overlay if it exists
            VendorConfiguration overlayConfig = overlayHostConfigurations.get(name);
            if (overlayConfig != null) {
              vc.setOverlayConfiguration(overlayConfig);
              overlayHostConfigurations.remove(name);
            }

            Path currentOutputPath = outputPath.resolve(name);
            output.put(currentOutputPath, vc);
          }
        });

    // warn about unused overlays
    overlayHostConfigurations.forEach(
        (name, overlay) -> {
          answerElement.getParseStatus().put(name, ParseStatus.ORPHANED);
        });

    serializeObjects(output);
    _logger.printElapsedTime();
  }

  public <S extends Serializable> void serializeObjects(Map<Path, S> objectsByPath) {
    if (objectsByPath.isEmpty()) {
      return;
    }

    int size = objectsByPath.size();
    String className = objectsByPath.values().iterator().next().getClass().getName();
    AtomicInteger serializeCompleted =
        newBatch(String.format("Serializing '%s' instances to disk", className), size);
    objectsByPath
        .entrySet()
        .parallelStream()
        .forEach(
            entry -> {
              Path outputPath = entry.getKey();
              S object = entry.getValue();
              serializeObject(object, outputPath);
              serializeCompleted.incrementAndGet();
            });
  }

  Answer serializeVendorConfigs(Path testRigPath, Path outputPath) {
    Answer answer = new Answer();
    boolean configsFound = false;

    // look for network configs
    Path networkConfigsPath = testRigPath.resolve(BfConsts.RELPATH_CONFIGURATIONS_DIR);
    ParseVendorConfigurationAnswerElement answerElement =
        new ParseVendorConfigurationAnswerElement();
    answerElement.setVersion(Version.getVersion());
    if (_settings.getVerboseParse()) {
      answer.addAnswerElement(answerElement);
    }

    // look for host configs and overlay configs
    SortedMap<String, VendorConfiguration> overlayHostConfigurations = new TreeMap<>();
    Path hostConfigsPath = testRigPath.resolve(BfConsts.RELPATH_HOST_CONFIGS_DIR);
    if (Files.exists(hostConfigsPath)) {
      overlayHostConfigurations = serializeHostConfigs(testRigPath, outputPath, answerElement);
      configsFound = true;
    }

    if (Files.exists(networkConfigsPath)) {
      serializeNetworkConfigs(testRigPath, outputPath, answerElement, overlayHostConfigurations);
      configsFound = true;
    }

    // look for AWS VPC configs
    Path awsVpcConfigsPath = testRigPath.resolve(BfConsts.RELPATH_AWS_CONFIGS_DIR);
    if (Files.exists(awsVpcConfigsPath)) {
      answer.append(serializeAwsConfigs(testRigPath, outputPath));
      configsFound = true;
    }

    if (!configsFound) {
      throw new BatfishException("No valid configurations found");
    }

    // serialize warnings
    serializeObject(answerElement, _testrigSettings.getParseAnswerPath());

    return answer;
  }

  @Override
  public void registerDataPlanePlugin(DataPlanePlugin plugin, String name) {
    _dataPlanePlugins.put(name, plugin);
  }

  public void setMonotonicCache(boolean monotonicCache) {
    _monotonicCache = monotonicCache;
  }

<<<<<<< HEAD
=======
  public void setTerminatingExceptionMessage(String terminatingExceptionMessage) {
    _terminatingExceptionMessage = terminatingExceptionMessage;
  }

>>>>>>> d8c36ca2
  @Override
  public AnswerElement smtBlackhole(HeaderQuestion q) {
    PropertyChecker p = new PropertyChecker(this, _settings);
    return p.checkBlackHole(q);
  }

  @Override
  public AnswerElement smtBoundedLength(HeaderLocationQuestion q, Integer bound) {
    if (bound == null) {
      throw new BatfishException("Missing parameter length bound: (e.g., bound=3)");
    }
    PropertyChecker p = new PropertyChecker(this, _settings);
    return p.checkBoundedLength(q, bound);
  }

  @Override
  public AnswerElement smtDeterminism(HeaderQuestion q) {
    PropertyChecker p = new PropertyChecker(this, _settings);
    return p.checkDeterminism(q);
  }

  @Override
  public AnswerElement smtEqualLength(HeaderLocationQuestion q) {
    PropertyChecker p = new PropertyChecker(this, _settings);
    return p.checkEqualLength(q);
  }

  @Override
  public AnswerElement smtForwarding(HeaderQuestion q) {
    PropertyChecker p = new PropertyChecker(this, _settings);
    return p.checkForwarding(q);
  }

  @Override
  public AnswerElement smtLoadBalance(HeaderLocationQuestion q, int threshold) {
    PropertyChecker p = new PropertyChecker(this, _settings);
    return p.checkLoadBalancing(q, threshold);
  }

  @Override
  public AnswerElement smtLocalConsistency(Pattern routerRegex, boolean strict, boolean fullModel) {
    PropertyChecker p = new PropertyChecker(this, _settings);
    return p.checkLocalEquivalence(routerRegex, strict, fullModel);
  }

  @Override
  public AnswerElement smtMultipathConsistency(HeaderLocationQuestion q) {
    PropertyChecker p = new PropertyChecker(this, _settings);
    return p.checkMultipathConsistency(q);
  }

  @Override
  public AnswerElement smtReachability(HeaderLocationQuestion q) {
    PropertyChecker p = new PropertyChecker(this, _settings);
    return p.checkReachability(q);
  }

  @Override
  public AnswerElement smtRoles(RoleQuestion q) {
    Roles roles = Roles.create(this, q.getDstIps(), new NodesSpecifier(q.getNodeRegex()));
    return roles.asAnswer(q.getType());
  }

  @Override
  public AnswerElement smtRoutingLoop(HeaderQuestion q) {
    PropertyChecker p = new PropertyChecker(this, _settings);
    return p.checkRoutingLoop(q);
  }

  @Override
  public AnswerElement apt() {
    NetworkModel nm = new NetworkModel(this, null);
    return new StringAnswerElement("done");
  }

  private AnswerElement standardAtomic(
      HeaderSpace headerSpace,
      Set<ForwardingAction> actions,
      Set<String> ingressNodes,
      Set<String> finalNodes) {
    // String tag = getFlowTag(_testrigSettings);
    DataPlane dp = loadDataPlane();
    NetworkModel nm = new NetworkModel(this, dp);
    return nm.reachable(headerSpace, actions, ingressNodes, finalNodes);
  }

  @Override
  public AnswerElement standard(
      BackendType backendType,
      HeaderSpace headerSpace,
      Set<ForwardingAction> actions,
      NodesSpecifier ingressNodeRegex,
      NodesSpecifier notIngressNodeRegex,
      NodesSpecifier finalNodeRegex,
      NodesSpecifier notFinalNodeRegex,
      Set<String> transitNodes,
      Set<String> notTransitNodes) {

    Settings settings = getSettings();
    String tag = getFlowTag(_testrigSettings);
    Map<String, Configuration> configurations = loadConfigurations();
    Set<Flow> flows = null;
    Synthesizer dataPlaneSynthesizer = synthesizeDataPlane();

    // collect ingress nodes
    Set<String> ingressNodes = ingressNodeRegex.getMatchingNodes(configurations);
    Set<String> notIngressNodes = notIngressNodeRegex.getMatchingNodes(configurations);
    Set<String> activeIngressNodes = Sets.difference(ingressNodes, notIngressNodes);
    if (activeIngressNodes.isEmpty()) {
      return new StringAnswerElement(
          "NOTHING TO DO: No nodes both match ingressNodeRegex: '"
              + ingressNodeRegex
              + "' and fail to match notIngressNodeRegex: '"
              + notIngressNodeRegex
              + "'");
    }

    // collect final nodes
    Set<String> finalNodes = finalNodeRegex.getMatchingNodes(configurations);
    Set<String> notFinalNodes = notFinalNodeRegex.getMatchingNodes(configurations);
    Set<String> activeFinalNodes = Sets.difference(finalNodes, notFinalNodes);
    if (activeFinalNodes.isEmpty()) {
      return new StringAnswerElement(
          "NOTHING TO DO: No nodes both match finalNodeRegex: '"
              + finalNodeRegex
              + "' and fail to match notFinalNodeRegex: '"
              + notFinalNodeRegex
              + "'");
    }

    // check transit nodes
    Set<String> allNodes = configurations.keySet();
    Set<String> invalidTransitNodes = Sets.difference(transitNodes, allNodes);
    if (!invalidTransitNodes.isEmpty()) {
      return new StringAnswerElement(
          String.format("Unknown transit nodes %s", invalidTransitNodes));
    }
    Set<String> invalidNotTransitNodes = Sets.difference(notTransitNodes, allNodes);
    if (!invalidNotTransitNodes.isEmpty()) {
      return new StringAnswerElement(
          String.format("Unknown notTransit nodes %s", invalidNotTransitNodes));
    }
    Set<String> illegalTransitNodes = Sets.intersection(transitNodes, notTransitNodes);
    if (!illegalTransitNodes.isEmpty()) {
      return new StringAnswerElement(
          String.format(
              "Same node %s can not be in both transit and notTransit", illegalTransitNodes));
    }

    if (backendType == BackendType.ATOMIC_PREDICATES) {
      return standardAtomic(headerSpace, actions, activeIngressNodes, activeFinalNodes);
    }

    // build query jobs
    List<NodJob> jobs =
        activeIngressNodes
            .stream()
            .flatMap(
                ingressNode ->
                    configurations
                        .get(ingressNode)
                        .getVrfs()
                        .keySet()
                        .stream()
                        .map(
                            ingressVrf -> {
                              Map<String, Set<String>> nodeVrfs =
                                  ImmutableMap.of(ingressNode, ImmutableSet.of(ingressVrf));
                              ReachabilityQuerySynthesizer query =
                                  new ReachabilityQuerySynthesizer(
                                      actions,
                                      headerSpace,
                                      activeFinalNodes,
                                      nodeVrfs,
                                      transitNodes,
                                      notTransitNodes);
                              SortedSet<Pair<String, String>> nodes =
                                  ImmutableSortedSet.of(new Pair<>(ingressNode, ingressVrf));
                              return new NodJob(settings, dataPlaneSynthesizer, query, nodes, tag);
                            }))
            .collect(Collectors.toList());

    // run jobs and get resulting flows
    flows = computeNodOutput(jobs);

    getDataPlanePlugin().processFlows(flows);

    AnswerElement answerElement = getHistory();
    return answerElement;
  }

  private Synthesizer synthesizeAcls(Map<String, Configuration> configurations) {
    _logger.info("\n*** GENERATING Z3 LOGIC ***\n");
    _logger.resetTimer();

    _logger.info("Synthesizing Z3 ACL logic...");
    Synthesizer s =
        new Synthesizer(
            SynthesizerInputImpl.builder()
                .setConfigurations(configurations)
                .setSimplify(_settings.getSimplify())
                .build());

    List<String> warnings = s.getWarnings();
    int numWarnings = warnings.size();
    if (numWarnings == 0) {
      _logger.info("OK\n");
    } else {
      for (String warning : warnings) {
        _logger.warn(warning);
      }
    }
    _logger.printElapsedTime();
    return s;
  }

  public Synthesizer synthesizeDataPlane() {

    _logger.info("\n*** GENERATING Z3 LOGIC ***\n");
    _logger.resetTimer();

    DataPlane dataPlane = loadDataPlane();

    _logger.info("Synthesizing Z3 logic...");
    Map<String, Configuration> configurations = loadConfigurations();
    Synthesizer s =
        new Synthesizer(
            SynthesizerInputImpl.builder()
                .setConfigurations(configurations)
                .setDataPlane(dataPlane)
                .setSimplify(_settings.getSimplify())
                .build());

    // ForwardingGraph fg = new ForwardingGraph(this, dataPlane);

    List<String> warnings = s.getWarnings();
    int numWarnings = warnings.size();
    if (numWarnings == 0) {
      _logger.info("OK\n");
    } else {
      for (String warning : warnings) {
        _logger.warn(warning);
      }
    }
    _logger.printElapsedTime();
    return s;
  }

  private Answer validateEnvironment() {
    Answer answer = new Answer();
    ValidateEnvironmentAnswerElement ae = loadValidateEnvironmentAnswerElement();
    answer.addAnswerElement(ae);
    Topology envTopology = computeEnvironmentTopology(loadConfigurations());
    serializeAsJson(
        _testrigSettings.getEnvironmentSettings().getSerializedTopologyPath(),
        envTopology,
        "environment topology");
    return answer;
  }

  @Override
  public void writeDataPlane(DataPlane dp, DataPlaneAnswerElement ae) {
    _cachedDataPlanes.put(_testrigSettings, dp);
    serializeObject(dp, _testrigSettings.getEnvironmentSettings().getDataPlanePath());
    serializeObject(ae, _testrigSettings.getEnvironmentSettings().getDataPlaneAnswerPath());
  }

  private void writeJsonAnswer(String structuredAnswerString) {
    // TODO Reduce calls to _settings to deobfuscate this method's purpose and dependencies.
    // Purpose: to write answer json files for adhoc and analysis questions
    // Dependencies: Container, tr & env, (delta tr & env), question name, analysis name if present
    boolean diff = _settings.getDiffQuestion();
    String baseEnvName = _testrigSettings.getEnvironmentSettings().getName();
    Path answerDir;

    if (_settings.getQuestionName() != null) {
      // If settings has a question name, we're answering an adhoc question. Set up path accordingly
      Path testrigDir = _testrigSettings.getBasePath();
      answerDir =
          testrigDir.resolve(
              Paths.get(BfConsts.RELPATH_ANSWERS_DIR, _settings.getQuestionName(), baseEnvName));
      if (diff) {
        String deltaTestrigName = _deltaTestrigSettings.getName();
        String deltaEnvName = _deltaTestrigSettings.getEnvironmentSettings().getName();
        answerDir =
            answerDir.resolve(Paths.get(BfConsts.RELPATH_DIFF_DIR, deltaTestrigName, deltaEnvName));
      } else {
        answerDir = answerDir.resolve(Paths.get(BfConsts.RELPATH_STANDARD_DIR));
      }
    } else if (_settings.getAnalysisName() != null && _settings.getQuestionPath() != null) {
      // If settings has an analysis name and question path, we're answering an analysis question
      Path questionDir = _settings.getQuestionPath().getParent();
      answerDir = questionDir.resolve(Paths.get(BfConsts.RELPATH_ENVIRONMENTS_DIR, baseEnvName));
      if (diff) {
        answerDir =
            answerDir.resolve(
                Paths.get(
                    BfConsts.RELPATH_DELTA,
                    _deltaTestrigSettings.getName(),
                    _deltaTestrigSettings.getEnvironmentSettings().getName()));
      }
    } else {
      // If settings has neither a question nor an analysis configured, don't write a file
      return;
    }
    Path structuredAnswerPath = answerDir.resolve(BfConsts.RELPATH_ANSWER_JSON);
    answerDir.toFile().mkdirs();
    CommonUtil.writeFile(structuredAnswerPath, structuredAnswerString);
  }

  private void writeJsonAnswerWithLog(@Nullable String logString, String structuredAnswerString) {
    // Write log of WorkItem task to the configured path for logs
    Path jsonPath = _settings.getAnswerJsonPath();
    if (jsonPath != null && logString != null) {
      CommonUtil.writeFile(jsonPath, logString);
    }
    // Write answer.json and answer-pretty.json if WorkItem was answering a question
    writeJsonAnswer(structuredAnswerString);
  }

  private void writeJsonTopology() {
    try {
      Map<String, Configuration> configs = loadConfigurations();
      SortedSet<Edge> textEdges = CommonUtil.synthesizeTopology(configs).getEdges();
      JSONArray jEdges = new JSONArray();
      for (Edge textEdge : textEdges) {
        Configuration node1 = configs.get(textEdge.getNode1());
        Configuration node2 = configs.get(textEdge.getNode2());
        Interface interface1 = node1.getInterfaces().get(textEdge.getInt1());
        Interface interface2 = node2.getInterfaces().get(textEdge.getInt2());
        JSONObject jEdge = new JSONObject();
        jEdge.put("interface1", interface1.toJSONObject());
        jEdge.put("interface2", interface2.toJSONObject());
        jEdges.put(jEdge);
      }
      JSONObject master = new JSONObject();
      JSONObject topology = new JSONObject();
      topology.put("edges", jEdges);
      master.put("topology", topology);
      String text = master.toString(3);
      _logger.output(text);
    } catch (JSONException e) {
      throw new BatfishException("Failed to synthesize JSON topology", e);
    }
  }
}<|MERGE_RESOLUTION|>--- conflicted
+++ resolved
@@ -198,52 +198,6 @@
   /** The name of the [optional] topology file within a test-rig */
   private static final String TOPOLOGY_FILENAME = "topology.net";
 
-  private final Map<String, BiFunction<Question, IBatfish, Answerer>> _answererCreators;
-  private final Cache<TestrigSettings, SortedMap<String, Configuration>> _cachedConfigurations;
-  private final Cache<TestrigSettings, DataPlane> _cachedDataPlanes;
-  private final Map<EnvironmentSettings, SortedMap<String, BgpAdvertisementsByVrf>>
-      _cachedEnvironmentBgpTables;
-  private final Map<EnvironmentSettings, SortedMap<String, RoutesByVrf>>
-      _cachedEnvironmentRoutingTables;
-  private final List<TestrigSettings> _testrigSettingsStack;
-  private TestrigSettings _baseTestrigSettings;
-  private SortedMap<BgpTableFormat, BgpTablePlugin> _bgpTablePlugins;
-  private TestrigSettings _deltaTestrigSettings;
-  private Set<ExternalBgpAdvertisementPlugin> _externalBgpAdvertisementPlugins;
-  private BatfishLogger _logger;
-  private Settings _settings;
-  // this variable is used communicate with parent thread on how the job
-  // finished
-  private boolean _terminatedWithException;
-  private TestrigSettings _testrigSettings;
-  private boolean _monotonicCache;
-  private Map<String, DataPlanePlugin> _dataPlanePlugins;
-
-  public Batfish(
-      Settings settings,
-      Cache<TestrigSettings, SortedMap<String, Configuration>> cachedConfigurations,
-      Cache<TestrigSettings, DataPlane> cachedDataPlanes,
-      Map<EnvironmentSettings, SortedMap<String, BgpAdvertisementsByVrf>>
-          cachedEnvironmentBgpTables,
-      Map<EnvironmentSettings, SortedMap<String, RoutesByVrf>> cachedEnvironmentRoutingTables) {
-    super(settings.getSerializeToText());
-    _settings = settings;
-    _bgpTablePlugins = new TreeMap<>();
-    _cachedConfigurations = cachedConfigurations;
-    _cachedEnvironmentBgpTables = cachedEnvironmentBgpTables;
-    _cachedEnvironmentRoutingTables = cachedEnvironmentRoutingTables;
-    _cachedDataPlanes = cachedDataPlanes;
-    _externalBgpAdvertisementPlugins = new TreeSet<>();
-    _testrigSettings = settings.getActiveTestrigSettings();
-    _baseTestrigSettings = settings.getBaseTestrigSettings();
-    _logger = _settings.getLogger();
-    _deltaTestrigSettings = settings.getDeltaTestrigSettings();
-    _terminatedWithException = false;
-    _answererCreators = new HashMap<>();
-    _testrigSettingsStack = new ArrayList<>();
-    _dataPlanePlugins = new HashMap<>();
-  }
-
   public static void applyBaseDir(
       TestrigSettings settings, Path containerDir, String testrig, String envName) {
     Path testrigDir = containerDir.resolve(Paths.get(BfConsts.RELPATH_TESTRIGS_DIR, testrig));
@@ -339,29 +293,29 @@
       ConfigurationFormat format,
       String header) {
     switch (format) {
-      case JUNIPER:
-        {
-          JuniperCombinedParser parser = new JuniperCombinedParser(input, settings);
-          ParserRuleContext tree = parse(parser, logger, settings);
-          JuniperFlattener flattener = new JuniperFlattener(header);
-          ParseTreeWalker walker = new ParseTreeWalker();
-          walker.walk(flattener, tree);
-          return flattener.getFlattenedConfigurationText();
-        }
-
-      case VYOS:
-        {
-          VyosCombinedParser parser = new VyosCombinedParser(input, settings);
-          ParserRuleContext tree = parse(parser, logger, settings);
-          VyosFlattener flattener = new VyosFlattener(header);
-          ParseTreeWalker walker = new ParseTreeWalker();
-          walker.walk(flattener, tree);
-          return flattener.getFlattenedConfigurationText();
-        }
-
-        // $CASES-OMITTED$
-      default:
-        throw new BatfishException("Invalid format for flattening");
+    case JUNIPER:
+    {
+      JuniperCombinedParser parser = new JuniperCombinedParser(input, settings);
+      ParserRuleContext tree = parse(parser, logger, settings);
+      JuniperFlattener flattener = new JuniperFlattener(header);
+      ParseTreeWalker walker = new ParseTreeWalker();
+      walker.walk(flattener, tree);
+      return flattener.getFlattenedConfigurationText();
+    }
+
+    case VYOS:
+    {
+      VyosCombinedParser parser = new VyosCombinedParser(input, settings);
+      ParserRuleContext tree = parse(parser, logger, settings);
+      VyosFlattener flattener = new VyosFlattener(header);
+      ParseTreeWalker walker = new ParseTreeWalker();
+      walker.walk(flattener, tree);
+      return flattener.getFlattenedConfigurationText();
+    }
+
+    // $CASES-OMITTED$
+    default:
+      throw new BatfishException("Invalid format for flattening");
     }
   }
 
@@ -474,24 +428,6 @@
     return tree;
   }
 
-<<<<<<< HEAD
-  /**
-   * Helper function to disable a blacklisted interface and update the given {@link
-   * ValidateEnvironmentAnswerElement} if the interface does not actually exist.
-   */
-  private static void blacklistInterface(
-      Map<String, Configuration> configurations,
-      ValidateEnvironmentAnswerElement veae,
-      NodeInterfacePair iface) {
-    String hostname = iface.getHostname();
-    String ifaceName = iface.getInterface();
-    @Nullable Configuration node = configurations.get(hostname);
-    if (node == null) {
-      veae.setValid(false);
-      veae.getUndefinedInterfaceBlacklistNodes().add(hostname);
-      return;
-    }
-=======
   private final Map<String, BiFunction<Question, IBatfish, Answerer>> _answererCreators;
 
   private TestrigSettings _baseTestrigSettings;
@@ -523,29 +459,11 @@
   private TestrigSettings _testrigSettings;
 
   private final List<TestrigSettings> _testrigSettingsStack;
->>>>>>> d8c36ca2
-
-    @Nullable Interface nodeIface = node.getInterfaces().get(ifaceName);
-    if (nodeIface == null) {
-      veae.setValid(false);
-      veae.getUndefinedInterfaceBlacklistInterfaces()
-          .computeIfAbsent(hostname, k -> new TreeSet<>())
-          .add(ifaceName);
-      return;
-    }
-
-    nodeIface.setActive(false);
-    nodeIface.setBlacklisted(true);
-  }
-
-<<<<<<< HEAD
-  public static void serializeAsJson(Path outputPath, Object object, String objectName) {
-    try {
-      new BatfishObjectMapper().writeValue(outputPath.toFile(), object);
-    } catch (IOException e) {
-      throw new BatfishException("Could not serialize " + objectName + " ", e);
-    }
-=======
+
+  private boolean _monotonicCache;
+
+  private Map<String, DataPlanePlugin> _dataPlanePlugins;
+
   public Batfish(
       Settings settings,
       Cache<TestrigSettings, SortedMap<String, Configuration>> cachedConfigurations,
@@ -569,7 +487,6 @@
     _answererCreators = new HashMap<>();
     _testrigSettingsStack = new ArrayList<>();
     _dataPlanePlugins = new HashMap<>();
->>>>>>> d8c36ca2
   }
 
   private Answer analyze() {
@@ -582,7 +499,7 @@
             .getContainerDir()
             .resolve(
                 Paths.get(
-                        BfConsts.RELPATH_ANALYSES_DIR, analysisName, BfConsts.RELPATH_QUESTIONS_DIR)
+                    BfConsts.RELPATH_ANALYSES_DIR, analysisName, BfConsts.RELPATH_QUESTIONS_DIR)
                     .toString());
     if (!Files.exists(analysisQuestionsDir)) {
       throw new BatfishException(
@@ -1971,10 +1888,6 @@
     return _terminatingExceptionMessage;
   }
 
-  public void setTerminatedWithException(boolean terminatedWithException) {
-    _terminatedWithException = terminatedWithException;
-  }
-
   @Override
   public Directory getTestrigFileTree() {
     Path trPath = _testrigSettings.getTestRigPath();
@@ -2029,10 +1942,10 @@
             .getBasePath()
             .resolve(
                 Paths.get(
-                        BfConsts.RELPATH_ANALYSES_DIR,
-                        analysisName,
-                        BfConsts.RELPATH_QUESTIONS_DIR,
-                        questionName)
+                    BfConsts.RELPATH_ANALYSES_DIR,
+                    analysisName,
+                    BfConsts.RELPATH_QUESTIONS_DIR,
+                    questionName)
                     .toString());
     questionDir.toFile().mkdirs();
     Path questionPath = questionDir.resolve(BfConsts.RELPATH_QUESTION_FILE);
@@ -2053,114 +1966,114 @@
       String srcVrf = bgpAdvertisement.getSrcVrf();
       String dstVrf = bgpAdvertisement.getDstVrf();
       switch (type) {
-        case EBGP_ORIGINATED:
-          {
-            String originationNodeName = bgpAdvertisement.getSrcNode();
-            Configuration originationNode = configurations.get(originationNodeName);
-            if (originationNode != null) {
-              originationNode.getBgpAdvertisements().add(bgpAdvertisement);
-              originationNode.getOriginatedAdvertisements().add(bgpAdvertisement);
-              originationNode.getOriginatedEbgpAdvertisements().add(bgpAdvertisement);
-              Vrf originationVrf = originationNode.getVrfs().get(srcVrf);
-              originationVrf.getBgpAdvertisements().add(bgpAdvertisement);
-              originationVrf.getOriginatedAdvertisements().add(bgpAdvertisement);
-              originationVrf.getOriginatedEbgpAdvertisements().add(bgpAdvertisement);
-            } else {
-              throw new BatfishException(
-                  "Originated bgp advertisement refers to missing node: \""
-                      + originationNodeName
-                      + "\"");
-            }
-            break;
-          }
-
-        case IBGP_ORIGINATED:
-          {
-            String originationNodeName = bgpAdvertisement.getSrcNode();
-            Configuration originationNode = configurations.get(originationNodeName);
-            if (originationNode != null) {
-              originationNode.getBgpAdvertisements().add(bgpAdvertisement);
-              originationNode.getOriginatedAdvertisements().add(bgpAdvertisement);
-              originationNode.getOriginatedIbgpAdvertisements().add(bgpAdvertisement);
-              Vrf originationVrf = originationNode.getVrfs().get(srcVrf);
-              originationVrf.getBgpAdvertisements().add(bgpAdvertisement);
-              originationVrf.getOriginatedAdvertisements().add(bgpAdvertisement);
-              originationVrf.getOriginatedIbgpAdvertisements().add(bgpAdvertisement);
-            } else {
-              throw new BatfishException(
-                  "Originated bgp advertisement refers to missing node: \""
-                      + originationNodeName
-                      + "\"");
-            }
-            break;
-          }
-
-        case EBGP_RECEIVED:
-          {
-            String recevingNodeName = bgpAdvertisement.getDstNode();
-            Configuration receivingNode = configurations.get(recevingNodeName);
-            if (receivingNode != null) {
-              receivingNode.getBgpAdvertisements().add(bgpAdvertisement);
-              receivingNode.getReceivedAdvertisements().add(bgpAdvertisement);
-              receivingNode.getReceivedEbgpAdvertisements().add(bgpAdvertisement);
-              Vrf receivingVrf = receivingNode.getVrfs().get(dstVrf);
-              receivingVrf.getBgpAdvertisements().add(bgpAdvertisement);
-              receivingVrf.getReceivedAdvertisements().add(bgpAdvertisement);
-              receivingVrf.getReceivedEbgpAdvertisements().add(bgpAdvertisement);
-            }
-            break;
-          }
-
-        case IBGP_RECEIVED:
-          {
-            String recevingNodeName = bgpAdvertisement.getDstNode();
-            Configuration receivingNode = configurations.get(recevingNodeName);
-            if (receivingNode != null) {
-              receivingNode.getBgpAdvertisements().add(bgpAdvertisement);
-              receivingNode.getReceivedAdvertisements().add(bgpAdvertisement);
-              receivingNode.getReceivedIbgpAdvertisements().add(bgpAdvertisement);
-              Vrf receivingVrf = receivingNode.getVrfs().get(dstVrf);
-              receivingVrf.getBgpAdvertisements().add(bgpAdvertisement);
-              receivingVrf.getReceivedAdvertisements().add(bgpAdvertisement);
-              receivingVrf.getReceivedIbgpAdvertisements().add(bgpAdvertisement);
-            }
-            break;
-          }
-
-        case EBGP_SENT:
-          {
-            String sendingNodeName = bgpAdvertisement.getSrcNode();
-            Configuration sendingNode = configurations.get(sendingNodeName);
-            if (sendingNode != null) {
-              sendingNode.getBgpAdvertisements().add(bgpAdvertisement);
-              sendingNode.getSentAdvertisements().add(bgpAdvertisement);
-              sendingNode.getSentEbgpAdvertisements().add(bgpAdvertisement);
-              Vrf sendingVrf = sendingNode.getVrfs().get(srcVrf);
-              sendingVrf.getBgpAdvertisements().add(bgpAdvertisement);
-              sendingVrf.getSentAdvertisements().add(bgpAdvertisement);
-              sendingVrf.getSentEbgpAdvertisements().add(bgpAdvertisement);
-            }
-            break;
-          }
-
-        case IBGP_SENT:
-          {
-            String sendingNodeName = bgpAdvertisement.getSrcNode();
-            Configuration sendingNode = configurations.get(sendingNodeName);
-            if (sendingNode != null) {
-              sendingNode.getBgpAdvertisements().add(bgpAdvertisement);
-              sendingNode.getSentAdvertisements().add(bgpAdvertisement);
-              sendingNode.getSentIbgpAdvertisements().add(bgpAdvertisement);
-              Vrf sendingVrf = sendingNode.getVrfs().get(srcVrf);
-              sendingVrf.getBgpAdvertisements().add(bgpAdvertisement);
-              sendingVrf.getSentAdvertisements().add(bgpAdvertisement);
-              sendingVrf.getSentIbgpAdvertisements().add(bgpAdvertisement);
-            }
-            break;
-          }
-
-        default:
-          throw new BatfishException("Invalid bgp advertisement type");
+      case EBGP_ORIGINATED:
+      {
+        String originationNodeName = bgpAdvertisement.getSrcNode();
+        Configuration originationNode = configurations.get(originationNodeName);
+        if (originationNode != null) {
+          originationNode.getBgpAdvertisements().add(bgpAdvertisement);
+          originationNode.getOriginatedAdvertisements().add(bgpAdvertisement);
+          originationNode.getOriginatedEbgpAdvertisements().add(bgpAdvertisement);
+          Vrf originationVrf = originationNode.getVrfs().get(srcVrf);
+          originationVrf.getBgpAdvertisements().add(bgpAdvertisement);
+          originationVrf.getOriginatedAdvertisements().add(bgpAdvertisement);
+          originationVrf.getOriginatedEbgpAdvertisements().add(bgpAdvertisement);
+        } else {
+          throw new BatfishException(
+              "Originated bgp advertisement refers to missing node: \""
+                  + originationNodeName
+                  + "\"");
+        }
+        break;
+      }
+
+      case IBGP_ORIGINATED:
+      {
+        String originationNodeName = bgpAdvertisement.getSrcNode();
+        Configuration originationNode = configurations.get(originationNodeName);
+        if (originationNode != null) {
+          originationNode.getBgpAdvertisements().add(bgpAdvertisement);
+          originationNode.getOriginatedAdvertisements().add(bgpAdvertisement);
+          originationNode.getOriginatedIbgpAdvertisements().add(bgpAdvertisement);
+          Vrf originationVrf = originationNode.getVrfs().get(srcVrf);
+          originationVrf.getBgpAdvertisements().add(bgpAdvertisement);
+          originationVrf.getOriginatedAdvertisements().add(bgpAdvertisement);
+          originationVrf.getOriginatedIbgpAdvertisements().add(bgpAdvertisement);
+        } else {
+          throw new BatfishException(
+              "Originated bgp advertisement refers to missing node: \""
+                  + originationNodeName
+                  + "\"");
+        }
+        break;
+      }
+
+      case EBGP_RECEIVED:
+      {
+        String recevingNodeName = bgpAdvertisement.getDstNode();
+        Configuration receivingNode = configurations.get(recevingNodeName);
+        if (receivingNode != null) {
+          receivingNode.getBgpAdvertisements().add(bgpAdvertisement);
+          receivingNode.getReceivedAdvertisements().add(bgpAdvertisement);
+          receivingNode.getReceivedEbgpAdvertisements().add(bgpAdvertisement);
+          Vrf receivingVrf = receivingNode.getVrfs().get(dstVrf);
+          receivingVrf.getBgpAdvertisements().add(bgpAdvertisement);
+          receivingVrf.getReceivedAdvertisements().add(bgpAdvertisement);
+          receivingVrf.getReceivedEbgpAdvertisements().add(bgpAdvertisement);
+        }
+        break;
+      }
+
+      case IBGP_RECEIVED:
+      {
+        String recevingNodeName = bgpAdvertisement.getDstNode();
+        Configuration receivingNode = configurations.get(recevingNodeName);
+        if (receivingNode != null) {
+          receivingNode.getBgpAdvertisements().add(bgpAdvertisement);
+          receivingNode.getReceivedAdvertisements().add(bgpAdvertisement);
+          receivingNode.getReceivedIbgpAdvertisements().add(bgpAdvertisement);
+          Vrf receivingVrf = receivingNode.getVrfs().get(dstVrf);
+          receivingVrf.getBgpAdvertisements().add(bgpAdvertisement);
+          receivingVrf.getReceivedAdvertisements().add(bgpAdvertisement);
+          receivingVrf.getReceivedIbgpAdvertisements().add(bgpAdvertisement);
+        }
+        break;
+      }
+
+      case EBGP_SENT:
+      {
+        String sendingNodeName = bgpAdvertisement.getSrcNode();
+        Configuration sendingNode = configurations.get(sendingNodeName);
+        if (sendingNode != null) {
+          sendingNode.getBgpAdvertisements().add(bgpAdvertisement);
+          sendingNode.getSentAdvertisements().add(bgpAdvertisement);
+          sendingNode.getSentEbgpAdvertisements().add(bgpAdvertisement);
+          Vrf sendingVrf = sendingNode.getVrfs().get(srcVrf);
+          sendingVrf.getBgpAdvertisements().add(bgpAdvertisement);
+          sendingVrf.getSentAdvertisements().add(bgpAdvertisement);
+          sendingVrf.getSentEbgpAdvertisements().add(bgpAdvertisement);
+        }
+        break;
+      }
+
+      case IBGP_SENT:
+      {
+        String sendingNodeName = bgpAdvertisement.getSrcNode();
+        Configuration sendingNode = configurations.get(sendingNodeName);
+        if (sendingNode != null) {
+          sendingNode.getBgpAdvertisements().add(bgpAdvertisement);
+          sendingNode.getSentAdvertisements().add(bgpAdvertisement);
+          sendingNode.getSentIbgpAdvertisements().add(bgpAdvertisement);
+          Vrf sendingVrf = sendingNode.getVrfs().get(srcVrf);
+          sendingVrf.getBgpAdvertisements().add(bgpAdvertisement);
+          sendingVrf.getSentAdvertisements().add(bgpAdvertisement);
+          sendingVrf.getSentIbgpAdvertisements().add(bgpAdvertisement);
+        }
+        break;
+      }
+
+      default:
+        throw new BatfishException("Invalid bgp advertisement type");
       }
     }
   }
@@ -2494,7 +2407,7 @@
 
   @Override
   public ParseEnvironmentRoutingTablesAnswerElement
-      loadParseEnvironmentRoutingTablesAnswerElement() {
+  loadParseEnvironmentRoutingTablesAnswerElement() {
     return loadParseEnvironmentRoutingTablesAnswerElement(true);
   }
 
@@ -3058,8 +2971,8 @@
         // If vrf has BGP, OSPF, or RIP process and device isn't a host, set device type to router
         if (c.getDeviceType() == null
             && (vrf.getBgpProcess() != null
-                || vrf.getOspfProcess() != null
-                || vrf.getRipProcess() != null)) {
+            || vrf.getOspfProcess() != null
+            || vrf.getRipProcess() != null)) {
           c.setDeviceType(DeviceType.ROUTER);
         }
         // Compute OSPF interface costs where they are missing
@@ -3174,6 +3087,36 @@
   @Override
   public void processFlows(Set<Flow> flows) {
     getDataPlanePlugin().processFlows(flows);
+  }
+
+  /**
+   * Helper function to disable a blacklisted interface and update the given {@link
+   * ValidateEnvironmentAnswerElement} if the interface does not actually exist.
+   */
+  private static void blacklistInterface(
+      Map<String, Configuration> configurations,
+      ValidateEnvironmentAnswerElement veae,
+      NodeInterfacePair iface) {
+    String hostname = iface.getHostname();
+    String ifaceName = iface.getInterface();
+    @Nullable Configuration node = configurations.get(hostname);
+    if (node == null) {
+      veae.setValid(false);
+      veae.getUndefinedInterfaceBlacklistNodes().add(hostname);
+      return;
+    }
+
+    @Nullable Interface nodeIface = node.getInterfaces().get(ifaceName);
+    if (nodeIface == null) {
+      veae.setValid(false);
+      veae.getUndefinedInterfaceBlacklistInterfaces()
+          .computeIfAbsent(hostname, k -> new TreeSet<>())
+          .add(ifaceName);
+      return;
+    }
+
+    nodeIface.setActive(false);
+    nodeIface.setBlacklisted(true);
   }
 
   private void processInterfaceBlacklist(
@@ -3579,7 +3522,7 @@
               answers.put(
                   questionDirPath.resolve(BfConsts.RELPATH_ANSWER_JSON),
                   !questionDirPath.getFileName().startsWith(".")
-                          && Files.exists(questionDirPath.resolve(BfConsts.RELPATH_ANSWER_JSON))
+                      && Files.exists(questionDirPath.resolve(BfConsts.RELPATH_ANSWER_JSON))
                       ? CommonUtil.readFile(questionDirPath.resolve(BfConsts.RELPATH_ANSWER_JSON))
                       : ""));
     } catch (IOException e1) {
@@ -3717,6 +3660,14 @@
       throw new CleanBatfishException("No task performed! Run with -help flag to see usage\n");
     }
     return answer;
+  }
+
+  public static void serializeAsJson(Path outputPath, Object object, String objectName) {
+    try {
+      new BatfishObjectMapper().writeValue(outputPath.toFile(), object);
+    } catch (IOException e) {
+      throw new BatfishException("Could not serialize " + objectName + " ", e);
+    }
   }
 
   private Answer serializeAwsConfigs(Path testRigPath, Path outputPath) {
@@ -4063,13 +4014,10 @@
     _monotonicCache = monotonicCache;
   }
 
-<<<<<<< HEAD
-=======
   public void setTerminatingExceptionMessage(String terminatingExceptionMessage) {
     _terminatingExceptionMessage = terminatingExceptionMessage;
   }
 
->>>>>>> d8c36ca2
   @Override
   public AnswerElement smtBlackhole(HeaderQuestion q) {
     PropertyChecker p = new PropertyChecker(this, _settings);
@@ -4137,12 +4085,6 @@
   public AnswerElement smtRoutingLoop(HeaderQuestion q) {
     PropertyChecker p = new PropertyChecker(this, _settings);
     return p.checkRoutingLoop(q);
-  }
-
-  @Override
-  public AnswerElement apt() {
-    NetworkModel nm = new NetworkModel(this, null);
-    return new StringAnswerElement("done");
   }
 
   private AnswerElement standardAtomic(
@@ -4303,8 +4245,6 @@
                 .setSimplify(_settings.getSimplify())
                 .build());
 
-    // ForwardingGraph fg = new ForwardingGraph(this, dataPlane);
-
     List<String> warnings = s.getWarnings();
     int numWarnings = warnings.size();
     if (numWarnings == 0) {
