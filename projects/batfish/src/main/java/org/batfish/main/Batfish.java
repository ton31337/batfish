package org.batfish.main;

import com.fasterxml.jackson.core.JsonProcessingException;
import com.fasterxml.jackson.core.type.TypeReference;
import com.fasterxml.jackson.databind.ObjectMapper;
import com.google.common.cache.Cache;
import com.google.common.collect.ImmutableSet;
import com.google.common.collect.Sets;
import io.opentracing.ActiveSpan;
import io.opentracing.util.GlobalTracer;
import java.io.File;
import java.io.IOException;
import java.io.Serializable;
import java.nio.file.DirectoryStream;
import java.nio.file.FileVisitOption;
import java.nio.file.Files;
import java.nio.file.Path;
import java.nio.file.Paths;
import java.util.ArrayList;
import java.util.Collection;
import java.util.Collections;
import java.util.HashMap;
import java.util.HashSet;
import java.util.Iterator;
import java.util.LinkedHashSet;
import java.util.List;
import java.util.Map;
import java.util.Map.Entry;
import java.util.Set;
import java.util.SortedMap;
import java.util.SortedSet;
import java.util.TreeMap;
import java.util.TreeSet;
import java.util.concurrent.ConcurrentHashMap;
import java.util.concurrent.ConcurrentMap;
import java.util.concurrent.atomic.AtomicInteger;
import java.util.function.BiFunction;
import java.util.regex.Pattern;
import java.util.regex.PatternSyntaxException;
import java.util.stream.Collectors;
import java.util.stream.Stream;
import javax.annotation.Nonnull;
import javax.annotation.Nullable;
import org.antlr.v4.runtime.ParserRuleContext;
import org.antlr.v4.runtime.tree.ParseTreeWalker;
import org.apache.commons.lang.SystemUtils;
import org.apache.commons.lang.exception.ExceptionUtils;
import org.batfish.common.Answerer;
import org.batfish.common.BatfishException;
import org.batfish.common.BatfishException.BatfishStackTrace;
import org.batfish.common.BatfishLogger;
import org.batfish.common.BfConsts;
import org.batfish.common.CleanBatfishException;
import org.batfish.common.CompositeBatfishException;
import org.batfish.common.CoordConsts;
import org.batfish.common.Directory;
import org.batfish.common.Pair;
import org.batfish.common.Version;
import org.batfish.common.Warning;
import org.batfish.common.Warnings;
import org.batfish.common.plugin.BgpTablePlugin;
import org.batfish.common.plugin.DataPlanePlugin;
import org.batfish.common.plugin.DataPlanePluginSettings;
import org.batfish.common.plugin.ExternalBgpAdvertisementPlugin;
import org.batfish.common.plugin.IBatfish;
import org.batfish.common.plugin.PluginClientType;
import org.batfish.common.plugin.PluginConsumer;
import org.batfish.common.util.BatfishObjectMapper;
import org.batfish.common.util.CommonUtil;
import org.batfish.config.Settings;
import org.batfish.config.Settings.EnvironmentSettings;
import org.batfish.config.Settings.TestrigSettings;
import org.batfish.datamodel.AbstractRoute;
import org.batfish.datamodel.BgpAdvertisement;
import org.batfish.datamodel.BgpAdvertisement.BgpAdvertisementType;
import org.batfish.datamodel.Configuration;
import org.batfish.datamodel.ConfigurationFormat;
import org.batfish.datamodel.DataPlane;
import org.batfish.datamodel.DeviceType;
import org.batfish.datamodel.Edge;
import org.batfish.datamodel.Flow;
import org.batfish.datamodel.FlowHistory;
import org.batfish.datamodel.FlowTrace;
import org.batfish.datamodel.ForwardingAction;
import org.batfish.datamodel.GenericConfigObject;
import org.batfish.datamodel.HeaderSpace;
import org.batfish.datamodel.Interface;
import org.batfish.datamodel.InterfaceAddress;
import org.batfish.datamodel.InterfaceType;
import org.batfish.datamodel.Ip;
import org.batfish.datamodel.IpAccessList;
import org.batfish.datamodel.IpAccessListLine;
import org.batfish.datamodel.IpsecVpn;
import org.batfish.datamodel.NodeRoleSpecifier;
import org.batfish.datamodel.OspfArea;
import org.batfish.datamodel.OspfNeighbor;
import org.batfish.datamodel.OspfProcess;
import org.batfish.datamodel.Prefix;
import org.batfish.datamodel.RipNeighbor;
import org.batfish.datamodel.RipProcess;
import org.batfish.datamodel.SubRange;
import org.batfish.datamodel.Topology;
import org.batfish.datamodel.Vrf;
import org.batfish.datamodel.answers.AclLinesAnswerElement;
import org.batfish.datamodel.answers.AclLinesAnswerElement.AclReachabilityEntry;
import org.batfish.datamodel.answers.Answer;
import org.batfish.datamodel.answers.AnswerElement;
import org.batfish.datamodel.answers.AnswerStatus;
import org.batfish.datamodel.answers.AnswerSummary;
import org.batfish.datamodel.answers.ConvertConfigurationAnswerElement;
import org.batfish.datamodel.answers.DataPlaneAnswerElement;
import org.batfish.datamodel.answers.FlattenVendorConfigurationAnswerElement;
import org.batfish.datamodel.answers.InitInfoAnswerElement;
import org.batfish.datamodel.answers.InitStepAnswerElement;
import org.batfish.datamodel.answers.NodAnswerElement;
import org.batfish.datamodel.answers.NodFirstUnsatAnswerElement;
import org.batfish.datamodel.answers.NodSatAnswerElement;
import org.batfish.datamodel.answers.ParseAnswerElement;
import org.batfish.datamodel.answers.ParseEnvironmentBgpTablesAnswerElement;
import org.batfish.datamodel.answers.ParseEnvironmentRoutingTablesAnswerElement;
import org.batfish.datamodel.answers.ParseStatus;
import org.batfish.datamodel.answers.ParseVendorConfigurationAnswerElement;
import org.batfish.datamodel.answers.ReportAnswerElement;
import org.batfish.datamodel.answers.RunAnalysisAnswerElement;
import org.batfish.datamodel.answers.StringAnswerElement;
import org.batfish.datamodel.answers.ValidateEnvironmentAnswerElement;
import org.batfish.datamodel.assertion.AssertionAst;
import org.batfish.datamodel.collections.BgpAdvertisementsByVrf;
import org.batfish.datamodel.collections.MultiSet;
import org.batfish.datamodel.collections.NamedStructureEquivalenceSet;
import org.batfish.datamodel.collections.NamedStructureEquivalenceSets;
import org.batfish.datamodel.collections.NodeInterfacePair;
import org.batfish.datamodel.collections.RoutesByVrf;
import org.batfish.datamodel.collections.TreeMultiSet;
import org.batfish.datamodel.pojo.Environment;
import org.batfish.datamodel.questions.NodesSpecifier;
import org.batfish.datamodel.questions.Question;
import org.batfish.datamodel.questions.smt.EquivalenceType;
import org.batfish.datamodel.questions.smt.HeaderLocationQuestion;
import org.batfish.datamodel.questions.smt.HeaderQuestion;
import org.batfish.datamodel.questions.smt.RoleQuestion;
import org.batfish.grammar.BatfishCombinedParser;
import org.batfish.grammar.BgpTableFormat;
import org.batfish.grammar.GrammarSettings;
import org.batfish.grammar.ParseTreePrettyPrinter;
import org.batfish.grammar.assertion.AssertionCombinedParser;
import org.batfish.grammar.assertion.AssertionExtractor;
import org.batfish.grammar.assertion.AssertionParser.AssertionContext;
import org.batfish.grammar.juniper.JuniperCombinedParser;
import org.batfish.grammar.juniper.JuniperFlattener;
import org.batfish.grammar.topology.GNS3TopologyCombinedParser;
import org.batfish.grammar.topology.GNS3TopologyExtractor;
import org.batfish.grammar.topology.TopologyExtractor;
import org.batfish.grammar.vyos.VyosCombinedParser;
import org.batfish.grammar.vyos.VyosFlattener;
import org.batfish.job.BatfishJobExecutor;
import org.batfish.job.ConvertConfigurationJob;
import org.batfish.job.FlattenVendorConfigurationJob;
import org.batfish.job.ParseEnvironmentBgpTableJob;
import org.batfish.job.ParseEnvironmentRoutingTableJob;
import org.batfish.job.ParseVendorConfigurationJob;
import org.batfish.representation.aws.AwsConfiguration;
import org.batfish.representation.host.HostConfiguration;
import org.batfish.representation.iptables.IptablesVendorConfiguration;
import org.batfish.role.InferRoles;
import org.batfish.symbolic.abstraction.Roles;
import org.batfish.symbolic.smt.PropertyChecker;
import org.batfish.vendor.VendorConfiguration;
import org.batfish.z3.AclLine;
import org.batfish.z3.AclReachabilityQuerySynthesizer;
import org.batfish.z3.BlacklistDstIpQuerySynthesizer;
import org.batfish.z3.CompositeNodJob;
import org.batfish.z3.EarliestMoreGeneralReachableLineQuerySynthesizer;
import org.batfish.z3.MultipathInconsistencyQuerySynthesizer;
import org.batfish.z3.NodFirstUnsatJob;
import org.batfish.z3.NodJob;
import org.batfish.z3.NodSatJob;
import org.batfish.z3.QuerySynthesizer;
import org.batfish.z3.ReachEdgeQuerySynthesizer;
import org.batfish.z3.ReachabilityQuerySynthesizer;
import org.batfish.z3.Synthesizer;
import org.codehaus.jettison.json.JSONArray;
import org.codehaus.jettison.json.JSONException;
import org.codehaus.jettison.json.JSONObject;

/** This class encapsulates the main control logic for Batfish. */
public class Batfish extends PluginConsumer implements IBatfish {

  private static final String BASE_TESTRIG_TAG = "BASE";

  private static final String DELTA_TESTRIG_TAG = "DELTA";

  private static final String DIFFERENTIAL_FLOW_TAG = "DIFFERENTIAL";

  /** The name of the [optional] topology file within a test-rig */
  private static final String TOPOLOGY_FILENAME = "topology.net";

  public static void applyBaseDir(
      TestrigSettings settings, Path containerDir, String testrig, String envName) {
    Path testrigDir = containerDir.resolve(Paths.get(BfConsts.RELPATH_TESTRIGS_DIR, testrig));
    settings.setName(testrig);
    settings.setBasePath(testrigDir);
    EnvironmentSettings envSettings = settings.getEnvironmentSettings();
    settings.setSerializeIndependentPath(
        testrigDir.resolve(BfConsts.RELPATH_VENDOR_INDEPENDENT_CONFIG_DIR));
    settings.setSerializeVendorPath(
        testrigDir.resolve(BfConsts.RELPATH_VENDOR_SPECIFIC_CONFIG_DIR));
    settings.setTestRigPath(testrigDir.resolve(BfConsts.RELPATH_TEST_RIG_DIR));
    settings.setParseAnswerPath(testrigDir.resolve(BfConsts.RELPATH_PARSE_ANSWER_PATH));
    settings.setConvertAnswerPath(testrigDir.resolve(BfConsts.RELPATH_CONVERT_ANSWER_PATH));
    settings.setNodeRolesPath(
        testrigDir.resolve(
            Paths.get(BfConsts.RELPATH_TEST_RIG_DIR, BfConsts.RELPATH_NODE_ROLES_PATH)));
    settings.setInferredNodeRolesPath(
        testrigDir.resolve(
            Paths.get(BfConsts.RELPATH_TEST_RIG_DIR, BfConsts.RELPATH_INFERRED_NODE_ROLES_PATH)));
    settings.setTopologyPath(testrigDir.resolve(BfConsts.RELPATH_TESTRIG_TOPOLOGY_PATH));
    settings.setPojoTopologyPath(testrigDir.resolve(BfConsts.RELPATH_TESTRIG_POJO_TOPOLOGY_PATH));
    if (envName != null) {
      envSettings.setName(envName);
      Path envPath = testrigDir.resolve(BfConsts.RELPATH_ENVIRONMENTS_DIR).resolve(envName);
      envSettings.setEnvironmentBasePath(envPath);
      envSettings.setDataPlanePath(envPath.resolve(BfConsts.RELPATH_DATA_PLANE));
      envSettings.setDataPlaneAnswerPath(envPath.resolve(BfConsts.RELPATH_DATA_PLANE_ANSWER_PATH));
      envSettings.setParseEnvironmentBgpTablesAnswerPath(
          envPath.resolve(BfConsts.RELPATH_ENVIRONMENT_BGP_TABLES_ANSWER));
      envSettings.setParseEnvironmentRoutingTablesAnswerPath(
          envPath.resolve(BfConsts.RELPATH_ENVIRONMENT_ROUTING_TABLES_ANSWER));
      envSettings.setSerializeEnvironmentBgpTablesPath(
          envPath.resolve(BfConsts.RELPATH_SERIALIZED_ENVIRONMENT_BGP_TABLES));
      envSettings.setSerializeEnvironmentRoutingTablesPath(
          envPath.resolve(BfConsts.RELPATH_SERIALIZED_ENVIRONMENT_ROUTING_TABLES));
      envSettings.setValidateEnvironmentAnswerPath(
          envPath.resolve(BfConsts.RELPATH_VALIDATE_ENVIRONMENT_ANSWER));
      Path envDirPath = envPath.resolve(BfConsts.RELPATH_ENV_DIR);
      envSettings.setEnvPath(envDirPath);
      envSettings.setNodeBlacklistPath(envDirPath.resolve(BfConsts.RELPATH_NODE_BLACKLIST_FILE));
      envSettings.setInterfaceBlacklistPath(
          envDirPath.resolve(BfConsts.RELPATH_INTERFACE_BLACKLIST_FILE));
      envSettings.setEdgeBlacklistPath(envDirPath.resolve(BfConsts.RELPATH_EDGE_BLACKLIST_FILE));
      envSettings.setSerializedTopologyPath(envDirPath.resolve(BfConsts.RELPATH_ENV_TOPOLOGY_FILE));
      envSettings.setDeltaConfigurationsDir(
          envDirPath.resolve(BfConsts.RELPATH_CONFIGURATIONS_DIR));
      envSettings.setExternalBgpAnnouncementsPath(
          envDirPath.resolve(BfConsts.RELPATH_EXTERNAL_BGP_ANNOUNCEMENTS));
      envSettings.setEnvironmentBgpTablesPath(
          envDirPath.resolve(BfConsts.RELPATH_ENVIRONMENT_BGP_TABLES));
      envSettings.setEnvironmentRoutingTablesPath(
          envDirPath.resolve(BfConsts.RELPATH_ENVIRONMENT_ROUTING_TABLES));
      envSettings.setPrecomputedRoutesPath(envPath.resolve(BfConsts.RELPATH_PRECOMPUTED_ROUTES));
      envSettings.setDeltaCompiledConfigurationsDir(
          envPath.resolve(BfConsts.RELPATH_VENDOR_INDEPENDENT_CONFIG_DIR));
      envSettings.setDeltaVendorConfigurationsDir(
          envPath.resolve(BfConsts.RELPATH_VENDOR_SPECIFIC_CONFIG_DIR));
    }
  }

  static void checkTopology(Map<String, Configuration> configurations, Topology topology) {
    for (Edge edge : topology.getEdges()) {
      if (!configurations.containsKey(edge.getNode1())) {
        throw new BatfishException(
            String.format("Topology contains a non-existent node '%s'", edge.getNode1()));
      }
      if (!configurations.containsKey(edge.getNode2())) {
        throw new BatfishException(
            String.format("Topology contains a non-existent node '%s'", edge.getNode2()));
      }
      // nodes are valid, now checking corresponding interfaces
      Configuration config1 = configurations.get(edge.getNode1());
      Configuration config2 = configurations.get(edge.getNode2());
      if (!config1.getInterfaces().containsKey(edge.getInt1())) {
        throw new BatfishException(
            String.format(
                "Topology contains a non-existent interface '%s' on node '%s'",
                edge.getInt1(), edge.getNode1()));
      }
      if (!config2.getInterfaces().containsKey(edge.getInt2())) {
        throw new BatfishException(
            String.format(
                "Topology contains a non-existent interface '%s' on node '%s'",
                edge.getInt2(), edge.getNode2()));
      }
    }
  }

  public static String flatten(
      String input,
      BatfishLogger logger,
      Settings settings,
      ConfigurationFormat format,
      String header) {
    switch (format) {
      case JUNIPER:
        {
          JuniperCombinedParser parser = new JuniperCombinedParser(input, settings);
          ParserRuleContext tree = parse(parser, logger, settings);
          JuniperFlattener flattener = new JuniperFlattener(header);
          ParseTreeWalker walker = new ParseTreeWalker();
          walker.walk(flattener, tree);
          return flattener.getFlattenedConfigurationText();
        }

      case VYOS:
        {
          VyosCombinedParser parser = new VyosCombinedParser(input, settings);
          ParserRuleContext tree = parse(parser, logger, settings);
          VyosFlattener flattener = new VyosFlattener(header);
          ParseTreeWalker walker = new ParseTreeWalker();
          walker.walk(flattener, tree);
          return flattener.getFlattenedConfigurationText();
        }

        // $CASES-OMITTED$
      default:
        throw new BatfishException("Invalid format for flattening");
    }
  }

  public static void initQuestionSettings(Settings settings) {
    String questionName = settings.getQuestionName();
    Path containerDir = settings.getContainerDir();
    if (questionName != null) {
      Path questionPath =
          containerDir.resolve(BfConsts.RELPATH_QUESTIONS_DIR).resolve(questionName);
      settings.setQuestionPath(questionPath.resolve(BfConsts.RELPATH_QUESTION_FILE));
    }
  }

  public static void initTestrigSettings(Settings settings) {
    String testrig = settings.getTestrig();
    String envName = settings.getEnvironmentName();
    Path containerDir = settings.getContainerDir();
    if (testrig != null) {
      applyBaseDir(settings.getBaseTestrigSettings(), containerDir, testrig, envName);
      String deltaTestrig = settings.getDeltaTestrig();
      String deltaEnvName = settings.getDeltaEnvironmentName();
      TestrigSettings deltaTestrigSettings = settings.getDeltaTestrigSettings();
      if (deltaTestrig != null && deltaEnvName == null) {
        deltaEnvName = envName;
        settings.setDeltaEnvironmentName(envName);
      } else if (deltaTestrig == null && deltaEnvName != null) {
        deltaTestrig = testrig;
        settings.setDeltaTestrig(testrig);
      }
      if (deltaTestrig != null) {
        applyBaseDir(deltaTestrigSettings, containerDir, deltaTestrig, deltaEnvName);
      }
      if (settings.getDiffActive()) {
        settings.setActiveTestrigSettings(settings.getDeltaTestrigSettings());
      } else {
        settings.setActiveTestrigSettings(settings.getBaseTestrigSettings());
      }
      initQuestionSettings(settings);
    } else if (containerDir != null) {
      throw new CleanBatfishException("Must supply argument to -" + BfConsts.ARG_TESTRIG);
    }
  }

  /**
   * Returns a sorted list of {@link Path paths} contains all files under the directory indicated by
   * {@code configsPath}. Directories under {@code configsPath} are recursively expanded but not
   * included in the returned list.
   *
   * <p>Temporary files(files start with {@code .} are omitted from the returned list.
   *
   * <p>This method follows all symbolic links.
   */
  static List<Path> listAllFiles(Path configsPath) {
    List<Path> configFilePaths;
    try (Stream<Path> allFiles = Files.walk(configsPath, FileVisitOption.FOLLOW_LINKS)) {
      configFilePaths =
          allFiles
              .filter(
                  path ->
                      !path.getFileName().toString().startsWith(".") && Files.isRegularFile(path))
              .sorted()
              .collect(Collectors.toList());
    } catch (IOException e) {
      throw new BatfishException("Failed to walk path: " + configsPath, e);
    }
    return configFilePaths;
  }

  public static void logWarnings(BatfishLogger logger, Warnings warnings) {
    for (Warning warning : warnings.getRedFlagWarnings()) {
      logger.redflag(logWarningsHelper(warning));
    }
    for (Warning warning : warnings.getUnimplementedWarnings()) {
      logger.unimplemented(logWarningsHelper(warning));
    }
    for (Warning warning : warnings.getPedanticWarnings()) {
      logger.pedantic(logWarningsHelper(warning));
    }
  }

  private static String logWarningsHelper(Warning warning) {
    return "   " + warning.getTag() + ": " + warning.getText() + "\n";
  }

  public static ParserRuleContext parse(
      BatfishCombinedParser<?, ?> parser, BatfishLogger logger, Settings settings) {
    ParserRuleContext tree;
    try {
      tree = parser.parse();
    } catch (BatfishException e) {
      throw new ParserBatfishException("Parser error", e);
    }
    List<String> errors = parser.getErrors();
    int numErrors = errors.size();
    if (numErrors > 0) {
      logger.error(numErrors + " ERROR(S)\n");
      for (int i = 0; i < numErrors; i++) {
        String prefix = "ERROR " + (i + 1) + ": ";
        String msg = errors.get(i);
        String prefixedMsg = CommonUtil.applyPrefix(prefix, msg);
        logger.error(prefixedMsg + "\n");
      }
      throw new ParserBatfishException("Parser error(s)");
    } else if (!settings.getPrintParseTree()) {
      logger.info("OK\n");
    } else {
      logger.info("OK, PRINTING PARSE TREE:\n");
      logger.info(ParseTreePrettyPrinter.print(tree, parser) + "\n\n");
    }
    return tree;
  }

  private final Map<String, BiFunction<Question, IBatfish, Answerer>> _answererCreators;

  private TestrigSettings _baseTestrigSettings;

  private SortedMap<BgpTableFormat, BgpTablePlugin> _bgpTablePlugins;

  private final Cache<TestrigSettings, SortedMap<String, Configuration>> _cachedConfigurations;

  private final Cache<TestrigSettings, DataPlane> _cachedDataPlanes;

  private final Map<EnvironmentSettings, SortedMap<String, BgpAdvertisementsByVrf>>
      _cachedEnvironmentBgpTables;

  private final Map<EnvironmentSettings, SortedMap<String, RoutesByVrf>>
      _cachedEnvironmentRoutingTables;

  private DataPlanePlugin _dataPlanePlugin;

  private TestrigSettings _deltaTestrigSettings;

  private Set<ExternalBgpAdvertisementPlugin> _externalBgpAdvertisementPlugins;

  private BatfishLogger _logger;

  private Settings _settings;

  // this variable is used communicate with parent thread on how the job
  // finished
  private boolean _terminatedWithException;

  private TestrigSettings _testrigSettings;

  private final List<TestrigSettings> _testrigSettingsStack;

  private boolean _monotonicCache;

  public Batfish(
      Settings settings,
      Cache<TestrigSettings, SortedMap<String, Configuration>> cachedConfigurations,
      Cache<TestrigSettings, DataPlane> cachedDataPlanes,
      Map<EnvironmentSettings, SortedMap<String, BgpAdvertisementsByVrf>>
          cachedEnvironmentBgpTables,
      Map<EnvironmentSettings, SortedMap<String, RoutesByVrf>> cachedEnvironmentRoutingTables) {
    super(settings.getSerializeToText());
    _settings = settings;
    _bgpTablePlugins = new TreeMap<>();
    _cachedConfigurations = cachedConfigurations;
    _cachedEnvironmentBgpTables = cachedEnvironmentBgpTables;
    _cachedEnvironmentRoutingTables = cachedEnvironmentRoutingTables;
    _cachedDataPlanes = cachedDataPlanes;
    _externalBgpAdvertisementPlugins = new TreeSet<>();
    _testrigSettings = settings.getActiveTestrigSettings();
    _baseTestrigSettings = settings.getBaseTestrigSettings();
    _logger = _settings.getLogger();
    _deltaTestrigSettings = settings.getDeltaTestrigSettings();
    _terminatedWithException = false;
    _answererCreators = new HashMap<>();
    _testrigSettingsStack = new ArrayList<>();
  }

  private Answer analyze() {
    Answer answer = new Answer();
    AnswerSummary summary = new AnswerSummary();
    String analysisName = _settings.getAnalysisName();
    String containerName = _settings.getContainerDir().getFileName().toString();
    Path analysisQuestionsDir =
        _settings
            .getContainerDir()
            .resolve(
                Paths.get(
                        BfConsts.RELPATH_ANALYSES_DIR, analysisName, BfConsts.RELPATH_QUESTIONS_DIR)
                    .toString());
    if (!Files.exists(analysisQuestionsDir)) {
      throw new BatfishException(
          "Analysis questions dir does not exist: '" + analysisQuestionsDir + "'");
    }
    RunAnalysisAnswerElement ae = new RunAnalysisAnswerElement();
    try (Stream<Path> questions = CommonUtil.list(analysisQuestionsDir)) {
      questions.forEach(
          analysisQuestionDir -> {
            String questionName = analysisQuestionDir.getFileName().toString();
            Path analysisQuestionPath = analysisQuestionDir.resolve(BfConsts.RELPATH_QUESTION_FILE);
            _settings.setQuestionPath(analysisQuestionPath);
            Answer currentAnswer;
            try (ActiveSpan analysisQuestionSpan =
                GlobalTracer.get()
                    .buildSpan(
                        String.format(
                            "Getting answer to question %s from analysis %s",
                            questionName, analysisName))
                    .startActive()) {
              assert analysisQuestionSpan != null; // make span not show up as unused
              currentAnswer = answer();
            }
            // Ensuring that question was parsed successfully
            if (currentAnswer.getQuestion() != null) {
              try {
                BatfishObjectMapper mapper = new BatfishObjectMapper(false);
                // TODO: This can be represented much cleanly and easily with a Json
                _logger.infof(
                    "Ran question:%s from analysis:%s in container:%s; work-id:%s, status:%s, "
                        + "computed dataplane:%s, parameters:%s\n",
                    questionName,
                    analysisName,
                    containerName,
                    getTaskId(),
                    currentAnswer.getSummary().getNumFailed() > 0 ? "failed" : "passed",
                    currentAnswer.getQuestion().getDataPlane(),
                    mapper.writeValueAsString(
                        currentAnswer.getQuestion().getInstance().getVariables()));
              } catch (JsonProcessingException e) {
                throw new BatfishException(
                    String.format(
                        "Error logging question %s in analysis %s", questionName, analysisName),
                    e);
              }
            }
            initAnalysisQuestionPath(analysisName, questionName);
            outputAnswer(currentAnswer);
            ae.getAnswers().put(questionName, currentAnswer);
            _settings.setQuestionPath(null);
            summary.combine(currentAnswer.getSummary());
          });
    }
    answer.addAnswerElement(ae);
    answer.setSummary(summary);
    return answer;
  }

  public Answer answer() {
    Question question = null;

    // return right away if we cannot parse the question successfully
    try (ActiveSpan parseQuestionSpan =
        GlobalTracer.get().buildSpan("Parse question").startActive()) {
      assert parseQuestionSpan != null; // avoid not used warning
      question = Question.parseQuestion(_settings.getQuestionPath(), getCurrentClassLoader());
    } catch (Exception e) {
      Answer answer = new Answer();
      BatfishException exception = new BatfishException("Could not parse question", e);
      answer.setStatus(AnswerStatus.FAILURE);
      answer.addAnswerElement(exception.getBatfishStackTrace());
      return answer;
    }

    if (_settings.getDifferential()) {
      question.setDifferential(true);
    }
    boolean dp = question.getDataPlane();
    boolean diff = question.getDifferential();
    boolean diffActive = _settings.getDiffActive() && !diff;
    _settings.setDiffActive(diffActive);
    _settings.setDiffQuestion(diff);

    try (ActiveSpan loadConfigurationSpan =
        GlobalTracer.get().buildSpan("Load configurations").startActive()) {
      assert loadConfigurationSpan != null; // avoid not used warning
      // Ensures configurations are parsed and ready
      loadConfigurations();
    }

    try (ActiveSpan initQuestionEnvSpan =
        GlobalTracer.get().buildSpan("Init question environment").startActive()) {
      assert initQuestionEnvSpan != null; // avoid not used warning
      initQuestionEnvironments(question, diff, diffActive, dp);
    }

    AnswerElement answerElement = null;
    BatfishException exception = null;
    try (ActiveSpan getAnswerSpan = GlobalTracer.get().buildSpan("Get answer").startActive()) {
      assert getAnswerSpan != null; // avoid not used warning
      if (question.getDifferential()) {
        answerElement = Answerer.create(question, this).answerDiff();
      } else {
        answerElement = Answerer.create(question, this).answer();
      }
    } catch (Exception e) {
      exception = new BatfishException("Failed to answer question", e);
    }

    Answer answer = new Answer();
    answer.setQuestion(question);

    if (exception == null) {
      // success
      answer.setStatus(AnswerStatus.SUCCESS);
      answer.addAnswerElement(answerElement);
    } else {
      // failure
      answer.setStatus(AnswerStatus.FAILURE);
      answer.addAnswerElement(exception.getBatfishStackTrace());
    }
    return answer;
  }

  @Override
  public AnswerElement answerAclReachability(
      String aclNameRegexStr, NamedStructureEquivalenceSets<?> aclEqSets) {
    if (SystemUtils.IS_OS_MAC_OSX) {
      // TODO: remove when z3 parallelism bug on OSX is fixed
      _settings.setSequential(true);
    }
    AclLinesAnswerElement answerElement = new AclLinesAnswerElement();

    Pattern aclNameRegex;
    try {
      aclNameRegex = Pattern.compile(aclNameRegexStr);
    } catch (PatternSyntaxException e) {
      throw new BatfishException(
          "Supplied regex for nodes is not a valid java regex: \"" + aclNameRegexStr + "\"", e);
    }

    Map<String, Configuration> configurations = loadConfigurations();

    List<NodSatJob<AclLine>> jobs = new ArrayList<>();

    for (Entry<String, ?> e : aclEqSets.getSameNamedStructures().entrySet()) {
      String aclName = e.getKey();
      if (!aclNameRegex.matcher(aclName).matches()) {
        continue;
      }
      // skip juniper srx inbound filters, as they can't really contain
      // operator error
      if (aclName.contains("~ZONE_INTERFACE_FILTER~")
          || aclName.contains("~INBOUND_ZONE_FILTER~")) {
        continue;
      }
      Set<?> s = (Set<?>) e.getValue();
      for (Object o : s) {
        NamedStructureEquivalenceSet<?> aclEqSet = (NamedStructureEquivalenceSet<?>) o;
        String hostname = aclEqSet.getRepresentativeElement();
        SortedSet<String> eqClassNodes = aclEqSet.getNodes();
        answerElement.addEquivalenceClass(aclName, hostname, eqClassNodes);
        Configuration c = configurations.get(hostname);
        IpAccessList acl = c.getIpAccessLists().get(aclName);
        int numLines = acl.getLines().size();
        if (numLines == 0) {
          _logger.redflag("RED_FLAG: Acl \"" + hostname + ":" + aclName + "\" contains no lines\n");
          continue;
        }
        AclReachabilityQuerySynthesizer query =
            new AclReachabilityQuerySynthesizer(hostname, aclName, numLines);
        Synthesizer aclSynthesizer = synthesizeAcls(Collections.singletonMap(hostname, c));
        NodSatJob<AclLine> job = new NodSatJob<>(_settings, aclSynthesizer, query);
        jobs.add(job);
      }
    }

    Map<AclLine, Boolean> output = new TreeMap<>();
    computeNodSatOutput(jobs, output);

    // rearrange output for next step
    Map<String, Map<String, List<AclLine>>> arrangedAclLines = new TreeMap<>();
    for (Entry<AclLine, Boolean> e : output.entrySet()) {
      AclLine line = e.getKey();
      String hostname = line.getHostname();
      Map<String, List<AclLine>> byAclName =
          arrangedAclLines.computeIfAbsent(hostname, k -> new TreeMap<>());
      String aclName = line.getAclName();
      List<AclLine> aclLines = byAclName.computeIfAbsent(aclName, k -> new ArrayList<>());
      aclLines.add(line);
    }

    // now get earliest more general lines
    List<NodFirstUnsatJob<AclLine, Integer>> step2Jobs = new ArrayList<>();
    for (Entry<String, Map<String, List<AclLine>>> e : arrangedAclLines.entrySet()) {
      String hostname = e.getKey();
      Configuration c = configurations.get(hostname);
      Synthesizer aclSynthesizer = synthesizeAcls(Collections.singletonMap(hostname, c));
      Map<String, List<AclLine>> byAclName = e.getValue();
      for (Entry<String, List<AclLine>> e2 : byAclName.entrySet()) {
        String aclName = e2.getKey();
        IpAccessList ipAccessList = c.getIpAccessLists().get(aclName);
        List<AclLine> lines = e2.getValue();
        for (int i = 0; i < lines.size(); i++) {
          AclLine line = lines.get(i);
          boolean reachable = output.get(line);
          if (!reachable) {
            List<AclLine> toCheck = new ArrayList<>();
            for (int j = 0; j < i; j++) {
              AclLine earlierLine = lines.get(j);
              boolean earlierIsReachable = output.get(earlierLine);
              if (earlierIsReachable) {
                toCheck.add(earlierLine);
              }
            }
            EarliestMoreGeneralReachableLineQuerySynthesizer query =
                new EarliestMoreGeneralReachableLineQuerySynthesizer(line, toCheck, ipAccessList);
            NodFirstUnsatJob<AclLine, Integer> job =
                new NodFirstUnsatJob<>(_settings, aclSynthesizer, query);
            step2Jobs.add(job);
          }
        }
      }
    }
    Map<AclLine, Integer> step2Output = new TreeMap<>();
    computeNodFirstUnsatOutput(step2Jobs, step2Output);
    for (AclLine line : output.keySet()) {
      Integer earliestMoreGeneralReachableLine = step2Output.get(line);
      line.setEarliestMoreGeneralReachableLine(earliestMoreGeneralReachableLine);
    }

    Set<Pair<String, String>> aclsWithUnreachableLines = new TreeSet<>();
    Set<Pair<String, String>> allAcls = new TreeSet<>();
    int numUnreachableLines = 0;
    int numLines = output.entrySet().size();
    for (Entry<AclLine, Boolean> e : output.entrySet()) {
      AclLine aclLine = e.getKey();
      boolean sat = e.getValue();
      String hostname = aclLine.getHostname();
      String aclName = aclLine.getAclName();
      Pair<String, String> qualifiedAclName = new Pair<>(hostname, aclName);
      allAcls.add(qualifiedAclName);
      if (!sat) {
        numUnreachableLines++;
        aclsWithUnreachableLines.add(qualifiedAclName);
      }
    }
    for (Entry<AclLine, Boolean> e : output.entrySet()) {
      AclLine aclLine = e.getKey();
      int index = aclLine.getLine();
      boolean sat = e.getValue();
      String hostname = aclLine.getHostname();
      String aclName = aclLine.getAclName();
      Pair<String, String> qualifiedAclName = new Pair<>(hostname, aclName);
      IpAccessList ipAccessList = configurations.get(hostname).getIpAccessLists().get(aclName);
      IpAccessListLine ipAccessListLine = ipAccessList.getLines().get(index);
      AclReachabilityEntry line = new AclReachabilityEntry(index, ipAccessListLine.getName());
      if (aclsWithUnreachableLines.contains(qualifiedAclName)) {
        if (sat) {
          _logger.debugf(
              "%s:%s:%d:'%s' is REACHABLE\n", hostname, aclName, line.getIndex(), line.getName());
          answerElement.addReachableLine(hostname, ipAccessList, line);
        } else {
          _logger.debugf(
              "%s:%s:%d:'%s' is UNREACHABLE\n\t%s\n",
              hostname, aclName, line.getIndex(), line.getName(), ipAccessListLine.toString());
          Integer earliestMoreGeneralLineIndex = aclLine.getEarliestMoreGeneralReachableLine();
          if (earliestMoreGeneralLineIndex != null) {
            IpAccessListLine earliestMoreGeneralLine =
                ipAccessList.getLines().get(earliestMoreGeneralLineIndex);
            line.setEarliestMoreGeneralLineIndex(earliestMoreGeneralLineIndex);
            line.setEarliestMoreGeneralLineName(earliestMoreGeneralLine.getName());
            if (!earliestMoreGeneralLine.getAction().equals(ipAccessListLine.getAction())) {
              line.setDifferentAction(true);
            }
          }
          answerElement.addUnreachableLine(hostname, ipAccessList, line);
          aclsWithUnreachableLines.add(qualifiedAclName);
        }
      } else {
        answerElement.addReachableLine(hostname, ipAccessList, line);
      }
    }
    for (Pair<String, String> qualfiedAcl : aclsWithUnreachableLines) {
      String hostname = qualfiedAcl.getFirst();
      String aclName = qualfiedAcl.getSecond();
      _logger.debugf("%s:%s has at least 1 unreachable line\n", hostname, aclName);
    }
    int numAclsWithUnreachableLines = aclsWithUnreachableLines.size();
    int numAcls = allAcls.size();
    double percentUnreachableAcls = 100d * numAclsWithUnreachableLines / numAcls;
    double percentUnreachableLines = 100d * numUnreachableLines / numLines;
    _logger.debugf("SUMMARY:\n");
    _logger.debugf(
        "\t%d/%d (%.1f%%) acls have unreachable lines\n",
        numAclsWithUnreachableLines, numAcls, percentUnreachableAcls);
    _logger.debugf(
        "\t%d/%d (%.1f%%) acl lines are unreachable\n",
        numUnreachableLines, numLines, percentUnreachableLines);

    return answerElement;
  }

  private Warnings buildWarnings() {
    return new Warnings(
        _settings.getPedanticAsError(),
        _settings.getPedanticRecord() && _logger.isActive(BatfishLogger.LEVEL_PEDANTIC),
        _settings.getRedFlagAsError(),
        _settings.getRedFlagRecord() && _logger.isActive(BatfishLogger.LEVEL_REDFLAG),
        _settings.getUnimplementedAsError(),
        _settings.getUnimplementedRecord() && _logger.isActive(BatfishLogger.LEVEL_UNIMPLEMENTED),
        _settings.getPrintParseTree());
  }

  private void checkBaseDirExists() {
    Path baseDir = _testrigSettings.getBasePath();
    if (baseDir == null) {
      throw new BatfishException("Test rig directory not set");
    }
    if (!Files.exists(baseDir)) {
      throw new CleanBatfishException("Test rig does not exist: \"" + baseDir.getFileName() + "\"");
    }
  }

  @Override
  public void checkDataPlane() {
    checkDataPlane(_testrigSettings);
  }

  public void checkDataPlane(TestrigSettings testrigSettings) {
    EnvironmentSettings envSettings = testrigSettings.getEnvironmentSettings();
    if (!Files.exists(envSettings.getDataPlanePath())) {
      throw new CleanBatfishException(
          "Missing data plane for testrig: \""
              + testrigSettings.getName()
              + "\", environment: \""
              + envSettings.getName()
              + "\"\n");
    }
  }

  public void checkDiffEnvironmentExists() {
    checkDiffEnvironmentSpecified();
    checkEnvironmentExists(_deltaTestrigSettings);
  }

  private void checkDiffEnvironmentSpecified() {
    if (_settings.getDeltaEnvironmentName() == null) {
      throw new CleanBatfishException(
          "No differential environment specified for differential question");
    }
  }

  public void checkDifferentialDataPlaneQuestionDependencies() {
    checkDiffEnvironmentSpecified();
    checkDataPlane(_baseTestrigSettings);
    checkDataPlane(_deltaTestrigSettings);
  }

  @Override
  public void checkEnvironmentExists() {
    checkEnvironmentExists(_testrigSettings);
  }

  public void checkEnvironmentExists(TestrigSettings testrigSettings) {
    if (!environmentExists(testrigSettings)) {
      throw new CleanBatfishException(
          "Environment not initialized: \""
              + testrigSettings.getEnvironmentSettings().getName()
              + "\"");
    }
  }

  private void checkQuestionsDirExists() {
    checkBaseDirExists();
    Path questionsDir = _testrigSettings.getBasePath().resolve(BfConsts.RELPATH_QUESTIONS_DIR);
    if (!Files.exists(questionsDir)) {
      throw new CleanBatfishException(
          "questions dir does not exist: \"" + questionsDir.getFileName() + "\"");
    }
  }

  private Answer compileEnvironmentConfigurations(TestrigSettings testrigSettings) {
    Answer answer = new Answer();
    EnvironmentSettings envSettings = testrigSettings.getEnvironmentSettings();
    Path deltaConfigurationsDir = envSettings.getDeltaConfigurationsDir();
    Path vendorConfigsDir = envSettings.getDeltaVendorConfigurationsDir();
    Path indepConfigsDir = envSettings.getDeltaCompiledConfigurationsDir();
    if (deltaConfigurationsDir != null) {
      if (Files.exists(deltaConfigurationsDir)) {
        answer.append(serializeVendorConfigs(envSettings.getEnvPath(), vendorConfigsDir));
        answer.append(serializeIndependentConfigs(vendorConfigsDir, indepConfigsDir));
      }
      return answer;
    } else {
      throw new BatfishException("Delta configurations directory cannot be null");
    }
  }

  public Set<Flow> computeCompositeNodOutput(
      List<CompositeNodJob> jobs, NodAnswerElement answerElement) {
    _logger.info("\n*** EXECUTING COMPOSITE NOD JOBS ***\n");
    _logger.resetTimer();
    Set<Flow> flows = new TreeSet<>();
    BatfishJobExecutor.runJobsInExecutor(
        _settings, _logger, jobs, flows, answerElement, true, "Composite NOD");
    _logger.printElapsedTime();
    return flows;
  }

  private Answer computeDataPlane(boolean differentialContext) {
    checkEnvironmentExists();
    return _dataPlanePlugin.computeDataPlane(differentialContext);
  }

  private void computeEnvironmentBgpTables() {
    EnvironmentSettings envSettings = _testrigSettings.getEnvironmentSettings();
    Path outputPath = envSettings.getSerializeEnvironmentBgpTablesPath();
    Path inputPath = envSettings.getEnvironmentBgpTablesPath();
    serializeEnvironmentBgpTables(inputPath, outputPath);
  }

  private void computeEnvironmentRoutingTables() {
    EnvironmentSettings envSettings = _testrigSettings.getEnvironmentSettings();
    Path outputPath = envSettings.getSerializeEnvironmentRoutingTablesPath();
    Path inputPath = envSettings.getEnvironmentRoutingTablesPath();
    serializeEnvironmentRoutingTables(inputPath, outputPath);
  }

  Topology computeEnvironmentTopology(Map<String, Configuration> configurations) {
    _logger.resetTimer();
    Topology topology = computeTestrigTopology(_testrigSettings.getTestRigPath(), configurations);
    topology.prune(getEdgeBlacklist(), getNodeBlacklist(), getInterfaceBlacklist());
    _logger.printElapsedTime();
    return topology;
  }

  @Override
  public Set<NodeInterfacePair> computeFlowSinks(
      Map<String, Configuration> configurations, boolean differentialContext, Topology topology) {
    Set<NodeInterfacePair> flowSinks = null;
    if (differentialContext) {
      pushBaseEnvironment();
      flowSinks = new LinkedHashSet<>(loadDataPlane().getFlowSinks());
      popEnvironment();
    }
    SortedSet<String> blacklistNodes = getNodeBlacklist();
    if (differentialContext) {
      flowSinks.removeIf(
          nodeInterfacePair -> blacklistNodes.contains(nodeInterfacePair.getHostname()));
    }
    Set<NodeInterfacePair> blacklistInterfaces = getInterfaceBlacklist();
    for (NodeInterfacePair blacklistInterface : blacklistInterfaces) {
      if (differentialContext) {
        flowSinks.remove(blacklistInterface);
      }
    }
    if (!differentialContext) {
      flowSinks = computeFlowSinks(configurations, topology);
    }
    return ImmutableSet.copyOf(flowSinks);
  }

  private Set<NodeInterfacePair> computeFlowSinks(
      Map<String, Configuration> configurations, Topology topology) {
    // TODO: confirm VRFs are handled correctly
    ImmutableSet.Builder<NodeInterfacePair> flowSinksBuilder = new ImmutableSet.Builder<>();
    ImmutableSet.Builder<NodeInterfacePair> topologyInterfacesBuilder =
        new ImmutableSet.Builder<>();
    for (Edge edge : topology.getEdges()) {
      topologyInterfacesBuilder.add(edge.getInterface1());
      topologyInterfacesBuilder.add(edge.getInterface2());
    }
    Set<NodeInterfacePair> topologyInterfaces = topologyInterfacesBuilder.build();
    for (Configuration node : configurations.values()) {
      String hostname = node.getHostname();
      for (Interface iface : node.getInterfaces().values()) {
        String ifaceName = iface.getName();
        NodeInterfacePair p = new NodeInterfacePair(hostname, ifaceName);
        if (iface.getActive()
            && !iface.isLoopback(node.getConfigurationFormat())
            && !topologyInterfaces.contains(p)) {
          flowSinksBuilder.add(p);
        }
      }
    }
    return flowSinksBuilder.build();
  }

  public <KeyT, ResultT> void computeNodFirstUnsatOutput(
      List<NodFirstUnsatJob<KeyT, ResultT>> jobs, Map<KeyT, ResultT> output) {
    _logger.info("\n*** EXECUTING NOD UNSAT JOBS ***\n");
    _logger.resetTimer();
    BatfishJobExecutor.runJobsInExecutor(
        _settings,
        _logger,
        jobs,
        output,
        new NodFirstUnsatAnswerElement(),
        true,
        "NOD First-UNSAT");
    _logger.printElapsedTime();
  }

  public Set<Flow> computeNodOutput(List<NodJob> jobs) {
    _logger.info("\n*** EXECUTING NOD JOBS ***\n");
    _logger.resetTimer();
    Set<Flow> flows = new TreeSet<>();
    BatfishJobExecutor.runJobsInExecutor(
        _settings, _logger, jobs, flows, new NodAnswerElement(), true, "NOD");
    _logger.printElapsedTime();
    return flows;
  }

  public <KeyT> void computeNodSatOutput(List<NodSatJob<KeyT>> jobs, Map<KeyT, Boolean> output) {
    _logger.info("\n*** EXECUTING NOD SAT JOBS ***\n");
    _logger.resetTimer();
    BatfishJobExecutor.runJobsInExecutor(
        _settings, _logger, jobs, output, new NodSatAnswerElement(), true, "NOD SAT");
    _logger.printElapsedTime();
  }

  private Topology computeTestrigTopology(
      Path testRigPath, Map<String, Configuration> configurations) {
    Path topologyFilePath = testRigPath.resolve(TOPOLOGY_FILENAME);
    Topology topology;
    // Get generated facts from topology file
    if (Files.exists(topologyFilePath)) {
      topology = processTopologyFile(topologyFilePath);
      _logger.infof(
          "Testrig:%s in container:%s has topology file", getTestrigName(), getContainerName());
    } else {
      // guess adjacencies based on interface subnetworks
      _logger.info("*** (GUESSING TOPOLOGY IN ABSENCE OF EXPLICIT FILE) ***\n");
      topology = CommonUtil.synthesizeTopology(configurations);
    }
    return topology;
  }

  private Map<String, Configuration> convertConfigurations(
      Map<String, GenericConfigObject> vendorConfigurations,
      ConvertConfigurationAnswerElement answerElement) {
    _logger.info("\n*** CONVERTING VENDOR CONFIGURATIONS TO INDEPENDENT FORMAT ***\n");
    _logger.resetTimer();
    Map<String, Configuration> configurations = new TreeMap<>();
    List<ConvertConfigurationJob> jobs = new ArrayList<>();
    for (Entry<String, GenericConfigObject> config : vendorConfigurations.entrySet()) {
      Warnings warnings = buildWarnings();
      GenericConfigObject vc = config.getValue();
      ConvertConfigurationJob job =
          new ConvertConfigurationJob(_settings, vc, config.getKey(), warnings);
      jobs.add(job);
    }
    BatfishJobExecutor.runJobsInExecutor(
        _settings,
        _logger,
        jobs,
        configurations,
        answerElement,
        _settings.getHaltOnConvertError(),
        "Convert configurations to vendor-independent format");
    _logger.printElapsedTime();
    return configurations;
  }

  private boolean dataPlaneDependenciesExist(TestrigSettings testrigSettings) {
    Path dpPath = testrigSettings.getEnvironmentSettings().getDataPlaneAnswerPath();
    return Files.exists(dpPath);
  }

  public SortedMap<String, Configuration> deserializeConfigurations(Path serializedConfigPath) {
    _logger.info("\n*** DESERIALIZING VENDOR-INDEPENDENT CONFIGURATION STRUCTURES ***\n");
    _logger.resetTimer();
    if (!Files.exists(serializedConfigPath)) {
      throw new BatfishException(
          "Missing vendor-independent configs directory: '" + serializedConfigPath + "'");
    }
    Map<Path, String> namesByPath = new TreeMap<>();
    try (DirectoryStream<Path> stream = Files.newDirectoryStream(serializedConfigPath)) {
      for (Path serializedConfig : stream) {
        String name = serializedConfig.getFileName().toString();
        namesByPath.put(serializedConfig, name);
      }
    } catch (IOException e) {
      throw new BatfishException(
          "Error reading vendor-independent configs directory: '" + serializedConfigPath + "'", e);
    }
    SortedMap<String, Configuration> configurations =
        deserializeObjects(namesByPath, Configuration.class);
    _logger.printElapsedTime();
    return configurations;
  }

  private SortedMap<String, BgpAdvertisementsByVrf> deserializeEnvironmentBgpTables(
      Path serializeEnvironmentBgpTablesPath) {
    _logger.info("\n*** DESERIALIZING ENVIRONMENT BGP TABLES ***\n");
    _logger.resetTimer();
    Map<Path, String> namesByPath = new TreeMap<>();
    try (DirectoryStream<Path> serializedBgpTables =
        Files.newDirectoryStream(serializeEnvironmentBgpTablesPath)) {
      for (Path serializedBgpTable : serializedBgpTables) {
        String name = serializedBgpTable.getFileName().toString();
        namesByPath.put(serializedBgpTable, name);
      }
    } catch (IOException e) {
      throw new BatfishException("Error reading serialized BGP tables directory", e);
    }
    SortedMap<String, BgpAdvertisementsByVrf> bgpTables =
        deserializeObjects(namesByPath, BgpAdvertisementsByVrf.class);
    _logger.printElapsedTime();
    return bgpTables;
  }

  private SortedMap<String, RoutesByVrf> deserializeEnvironmentRoutingTables(
      Path serializeEnvironmentRoutingTablesPath) {
    _logger.info("\n*** DESERIALIZING ENVIRONMENT ROUTING TABLES ***\n");
    _logger.resetTimer();
    Map<Path, String> namesByPath = new TreeMap<>();
    try (DirectoryStream<Path> serializedRoutingTables =
        Files.newDirectoryStream(serializeEnvironmentRoutingTablesPath)) {
      for (Path serializedRoutingTable : serializedRoutingTables) {
        String name = serializedRoutingTable.getFileName().toString();
        namesByPath.put(serializedRoutingTable, name);
      }
    } catch (IOException e) {
      throw new BatfishException("Error reading serialized routing tables directory", e);
    }
    SortedMap<String, RoutesByVrf> routingTables =
        deserializeObjects(namesByPath, RoutesByVrf.class);
    _logger.printElapsedTime();
    return routingTables;
  }

  public <S extends Serializable> SortedMap<String, S> deserializeObjects(
      Map<Path, String> namesByPath, Class<S> outputClass) {
    String outputClassName = outputClass.getName();
    BatfishLogger logger = getLogger();
    Map<String, byte[]> dataByName = new TreeMap<>();
    AtomicInteger readCompleted =
        newBatch(
            "Reading and unpacking files containg '" + outputClassName + "' instances",
            namesByPath.size());
    namesByPath.forEach(
        (inputPath, name) -> {
          logger.debug(
              "Reading and gunzipping: "
                  + outputClassName
                  + " '"
                  + name
                  + "' from '"
                  + inputPath.toString()
                  + "'");
          byte[] data = fromGzipFile(inputPath);
          logger.debug(" ...OK\n");
          dataByName.put(name, data);
          readCompleted.incrementAndGet();
        });
    Map<String, S> unsortedOutput = new ConcurrentHashMap<>();
    AtomicInteger deserializeCompleted =
        newBatch("Deserializing '" + outputClassName + "' instances", dataByName.size());
    dataByName
        .keySet()
        .parallelStream()
        .forEach(
            name -> {
              byte[] data = dataByName.get(name);
              S object = deserializeObject(data, outputClass);
              unsortedOutput.put(name, object);
              deserializeCompleted.incrementAndGet();
            });
    SortedMap<String, S> output = new TreeMap<>(unsortedOutput);
    return output;
  }

  public Map<String, GenericConfigObject> deserializeVendorConfigurations(
      Path serializedVendorConfigPath) {
    _logger.info("\n*** DESERIALIZING VENDOR CONFIGURATION STRUCTURES ***\n");
    _logger.resetTimer();
    Map<Path, String> namesByPath = new TreeMap<>();
    try (DirectoryStream<Path> serializedConfigs =
        Files.newDirectoryStream(serializedVendorConfigPath)) {
      for (Path serializedConfig : serializedConfigs) {
        String name = serializedConfig.getFileName().toString();
        namesByPath.put(serializedConfig, name);
      }
    } catch (IOException e) {
      throw new BatfishException("Error reading vendor configs directory", e);
    }
    Map<String, GenericConfigObject> vendorConfigurations =
        deserializeObjects(namesByPath, GenericConfigObject.class);
    _logger.printElapsedTime();
    return vendorConfigurations;
  }

  private void disableUnusableVlanInterfaces(Map<String, Configuration> configurations) {
    for (Configuration c : configurations.values()) {
      Map<Integer, Interface> vlanInterfaces = new HashMap<>();
      Map<Integer, Integer> vlanMemberCounts = new HashMap<>();
      Set<Interface> nonVlanInterfaces = new HashSet<>();
      Integer vlanNumber = null;
      // Populate vlanInterface and nonVlanInterfaces, and initialize
      // vlanMemberCounts:
      for (Interface iface : c.getInterfaces().values()) {
        if ((iface.getInterfaceType() == InterfaceType.VLAN)
            && ((vlanNumber = CommonUtil.getInterfaceVlanNumber(iface.getName())) != null)) {
          vlanInterfaces.put(vlanNumber, iface);
          vlanMemberCounts.put(vlanNumber, 0);
        } else {
          nonVlanInterfaces.add(iface);
        }
      }
      // Update vlanMemberCounts:
      for (Interface iface : nonVlanInterfaces) {
        List<SubRange> vlans = new ArrayList<>();
        vlanNumber = iface.getAccessVlan();
        if (vlanNumber == 0) { // vlan trunked interface
          vlans.addAll(iface.getAllowedVlans());
          vlanNumber = iface.getNativeVlan();
        }
        vlans.add(new SubRange(vlanNumber, vlanNumber));

        for (SubRange sr : vlans) {
          for (int vlanId = sr.getStart(); vlanId <= sr.getEnd(); ++vlanId) {
            vlanMemberCounts.compute(vlanId, (k, v) -> (v == null) ? 1 : (v + 1));
          }
        }
      }
      // Disable all "normal" vlan interfaces with zero member counts:
      String hostname = c.getHostname();
      SubRange normalVlanRange = c.getNormalVlanRange();
      for (Map.Entry<Integer, Integer> entry : vlanMemberCounts.entrySet()) {
        if (entry.getValue() == 0) {
          vlanNumber = entry.getKey();
          if ((vlanNumber >= normalVlanRange.getStart())
              && (vlanNumber <= normalVlanRange.getEnd())) {
            Interface iface = vlanInterfaces.get(vlanNumber);
            if ((iface != null) && iface.getAutoState()) {
              _logger.warnf(
                  "WARNING: Disabling unusable vlan interface because no switch port is assigned "
                      + "to it: \"%s:%d\"\n",
                  hostname, vlanNumber);
              iface.setActive(false);
              iface.setBlacklisted(true);
            }
          }
        }
      }
    }
  }

  private void disableUnusableVpnInterfaces(Map<String, Configuration> configurations) {
    CommonUtil.initRemoteIpsecVpns(configurations);
    for (Configuration c : configurations.values()) {
      for (IpsecVpn vpn : c.getIpsecVpns().values()) {
        IpsecVpn remoteVpn = vpn.getRemoteIpsecVpn();
        if (remoteVpn == null
            || !vpn.compatibleIkeProposals(remoteVpn)
            || !vpn.compatibleIpsecProposals(remoteVpn)
            || !vpn.compatiblePreSharedKey(remoteVpn)) {
          String hostname = c.getHostname();
          Interface bindInterface = vpn.getBindInterface();
          if (bindInterface != null) {
            bindInterface.setActive(false);
            bindInterface.setBlacklisted(true);
            String bindInterfaceName = bindInterface.getName();
            _logger.warnf(
                "WARNING: Disabling unusable vpn interface because we cannot determine remote "
                    + "endpoint: \"%s:%s\"\n",
                hostname, bindInterfaceName);
          }
        }
      }
    }
  }

  private boolean environmentBgpTablesExist(EnvironmentSettings envSettings) {
    Path answerPath = envSettings.getParseEnvironmentBgpTablesAnswerPath();
    return Files.exists(answerPath);
  }

  private boolean environmentExists(TestrigSettings testrigSettings) {
    checkBaseDirExists();
    Path envPath = testrigSettings.getEnvironmentSettings().getEnvPath();
    if (envPath == null) {
      throw new CleanBatfishException(
          "No environment specified for testrig: " + testrigSettings.getName());
    }
    return Files.exists(envPath);
  }

  private boolean environmentRoutingTablesExist(EnvironmentSettings envSettings) {
    Path answerPath = envSettings.getParseEnvironmentRoutingTablesAnswerPath();
    return Files.exists(answerPath);
  }

  private void flatten(Path inputPath, Path outputPath) {
    Map<Path, String> configurationData =
        readConfigurationFiles(inputPath, BfConsts.RELPATH_CONFIGURATIONS_DIR);
    Map<Path, String> outputConfigurationData = new TreeMap<>();
    Path outputConfigDir = outputPath.resolve(BfConsts.RELPATH_CONFIGURATIONS_DIR);
    CommonUtil.createDirectories(outputConfigDir);
    _logger.info("\n*** FLATTENING TEST RIG ***\n");
    _logger.resetTimer();
    List<FlattenVendorConfigurationJob> jobs = new ArrayList<>();
    for (Entry<Path, String> configFile : configurationData.entrySet()) {
      Path inputFile = configFile.getKey();
      String fileText = configFile.getValue();
      Warnings warnings = buildWarnings();
      String name = inputFile.getFileName().toString();
      Path outputFile = outputConfigDir.resolve(name);
      FlattenVendorConfigurationJob job =
          new FlattenVendorConfigurationJob(_settings, fileText, inputFile, outputFile, warnings);
      jobs.add(job);
    }
    BatfishJobExecutor.runJobsInExecutor(
        _settings,
        _logger,
        jobs,
        outputConfigurationData,
        new FlattenVendorConfigurationAnswerElement(),
        _settings.getFlatten() || _settings.getHaltOnParseError(),
        "Flatten configurations");
    _logger.printElapsedTime();
    for (Entry<Path, String> e : outputConfigurationData.entrySet()) {
      Path outputFile = e.getKey();
      String flatConfigText = e.getValue();
      String outputFileAsString = outputFile.toString();
      _logger.debug("Writing config to \"" + outputFileAsString + "\"...");
      CommonUtil.writeFile(outputFile, flatConfigText);
      _logger.debug("OK\n");
    }
    Path inputTopologyPath = inputPath.resolve(TOPOLOGY_FILENAME);
    Path outputTopologyPath = outputPath.resolve(TOPOLOGY_FILENAME);
    if (Files.isRegularFile(inputTopologyPath)) {
      String topologyFileText = CommonUtil.readFile(inputTopologyPath);
      CommonUtil.writeFile(outputTopologyPath, topologyFileText);
    }
  }

  private void generateOspfConfigs(Path topologyPath, Path outputPath) {
    Topology topology = parseTopology(topologyPath);
    Map<String, Configuration> configs = new TreeMap<>();
    SortedSet<String> allNodes = new TreeSet<>();
    Map<NodeInterfacePair, Set<NodeInterfacePair>> interfaceMap = new HashMap<>();
    // first we collect set of all mentioned nodes, and build mapping from
    // each interface to the set of interfaces that connect to each other
    for (Edge edge : topology.getEdges()) {
      allNodes.add(edge.getNode1());
      allNodes.add(edge.getNode2());
      NodeInterfacePair interface1 = new NodeInterfacePair(edge.getNode1(), edge.getInt1());
      NodeInterfacePair interface2 = new NodeInterfacePair(edge.getNode2(), edge.getInt2());
      Set<NodeInterfacePair> interfaceSet = interfaceMap.get(interface1);
      if (interfaceSet == null) {
        interfaceSet = new HashSet<>();
      }
      interfaceMap.put(interface1, interfaceSet);
      interfaceMap.put(interface2, interfaceSet);
      interfaceSet.add(interface1);
      interfaceSet.add(interface2);
    }
    // then we create configs for every mentioned node
    for (String hostname : allNodes) {
      Configuration config = new Configuration(hostname, ConfigurationFormat.CISCO_IOS);
      configs.put(hostname, config);
    }
    // Now we create interfaces for each edge and record the number of
    // neighbors so we know how large to make the subnet
    long currentStartingIpAsLong = Ip.FIRST_CLASS_A_PRIVATE_IP.asLong();
    Set<Set<NodeInterfacePair>> interfaceSets = new HashSet<>();
    interfaceSets.addAll(interfaceMap.values());
    for (Set<NodeInterfacePair> interfaceSet : interfaceSets) {
      int numInterfaces = interfaceSet.size();
      if (numInterfaces < 2) {
        throw new BatfishException(
            "The following interface set contains less than two interfaces: " + interfaceSet);
      }
      int subnetBits = Integer.numberOfLeadingZeros(numInterfaces - 1);
      int offset = 0;
      for (NodeInterfacePair currentPair : interfaceSet) {
        Ip ip = new Ip(currentStartingIpAsLong + offset);
        InterfaceAddress address = new InterfaceAddress(ip, subnetBits);
        String ifaceName = currentPair.getInterface();
        Interface iface = new Interface(ifaceName, configs.get(currentPair.getHostname()));
        iface.setAddress(address);

        // dirty hack for setting bandwidth for now
        double ciscoBandwidth =
            org.batfish.representation.cisco.Interface.getDefaultBandwidth(
                ifaceName, ConfigurationFormat.CISCO_IOS);
        double juniperBandwidth =
            org.batfish.representation.juniper.Interface.getDefaultBandwidthByName(ifaceName);
        double bandwidth = Math.min(ciscoBandwidth, juniperBandwidth);
        iface.setBandwidth(bandwidth);

        String hostname = currentPair.getHostname();
        Configuration config = configs.get(hostname);
        config.getInterfaces().put(ifaceName, iface);
        offset++;
      }
      currentStartingIpAsLong += (1L << (Prefix.MAX_PREFIX_LENGTH - subnetBits));
    }
    for (Configuration config : configs.values()) {
      // use cisco arbitrarily
      OspfProcess proc = new OspfProcess();
      config.getDefaultVrf().setOspfProcess(proc);
      proc.setReferenceBandwidth(
          org.batfish.representation.cisco.OspfProcess.DEFAULT_REFERENCE_BANDWIDTH);
      long backboneArea = 0;
      OspfArea area = new OspfArea(backboneArea);
      proc.getAreas().put(backboneArea, area);
      area.getInterfaces().putAll(config.getDefaultVrf().getInterfaces());
    }

    serializeIndependentConfigs(configs, outputPath);
  }

  private void generateStubs(String inputRole, int stubAs, String interfaceDescriptionRegex) {
    // Map<String, Configuration> configs = loadConfigurations();
    // Pattern pattern = Pattern.compile(interfaceDescriptionRegex);
    // Map<String, Configuration> stubConfigurations = new TreeMap<>();
    //
    // _logger.info("\n*** GENERATING STUBS ***\n");
    // _logger.resetTimer();
    //
    // // load old node-roles to be updated at end
    // RoleSet stubRoles = new RoleSet();
    // stubRoles.add(STUB_ROLE);
    // Path nodeRolesPath = _settings.getNodeRolesPath();
    // _logger.info("Deserializing old node-roles mappings: \"" +
    // nodeRolesPath
    // + "\" ...");
    // NodeRoleMap nodeRoles = deserializeObject(nodeRolesPath,
    // NodeRoleMap.class);
    // _logger.info("OK\n");
    //
    // // create origination policy common to all stubs
    // String stubOriginationPolicyName = "~STUB_ORIGINATION_POLICY~";
    // PolicyMap stubOriginationPolicy = new PolicyMap(
    // stubOriginationPolicyName);
    // PolicyMapClause clause = new PolicyMapClause();
    // stubOriginationPolicy.getClauses().add(clause);
    // String stubOriginationRouteFilterListName =
    // "~STUB_ORIGINATION_ROUTE_FILTER~";
    // RouteFilterList rf = new RouteFilterList(
    // stubOriginationRouteFilterListName);
    // RouteFilterLine rfl = new RouteFilterLine(LineAction.ACCEPT,
    // Prefix.ZERO,
    // new SubRange(0, 0));
    // rf.addLine(rfl);
    // PolicyMapMatchRouteFilterListLine matchLine = new
    // PolicyMapMatchRouteFilterListLine(
    // Collections.singleton(rf));
    // clause.getMatchLines().add(matchLine);
    // clause.setAction(PolicyMapAction.PERMIT);
    //
    // Set<String> skipWarningNodes = new HashSet<>();
    //
    // for (Configuration config : configs.values()) {
    // if (!config.getRoles().contains(inputRole)) {
    // continue;
    // }
    // for (BgpNeighbor neighbor : config.getBgpProcess().getNeighbors()
    // .values()) {
    // if (!neighbor.getRemoteAs().equals(stubAs)) {
    // continue;
    // }
    // Prefix neighborPrefix = neighbor.getIp();
    // if (neighborPrefix.getPrefixLength() != 32) {
    // throw new BatfishException(
    // "do not currently handle generating stubs based on dynamic bgp
    // sessions");
    // }
    // Ip neighborAddress = neighborPrefix.getIp();
    // int edgeAs = neighbor.getLocalAs();
    // /*
    // * Now that we have the ip address of the stub, we want to find the
    // * interface that connects to it. We will extract the hostname for
    // * the stub from the description of this interface using the
    // * supplied regex.
    // */
    // boolean found = false;
    // for (Interface iface : config.getInterfaces().values()) {
    // Prefix prefix = iface.getIp();
    // if (prefix == null || !prefix.contains(neighborAddress)) {
    // continue;
    // }
    // // the neighbor address falls within the network assigned to this
    // // interface, so now we check the description
    // String description = iface.getDescription();
    // Matcher matcher = pattern.matcher(description);
    // if (matcher.find()) {
    // String hostname = matcher.group(1);
    // if (configs.containsKey(hostname)) {
    // Configuration duplicateConfig = configs.get(hostname);
    // if (!duplicateConfig.getRoles().contains(STUB_ROLE)
    // || duplicateConfig.getRoles().size() != 1) {
    // throw new BatfishException(
    // "A non-generated node with hostname: \""
    // + hostname
    // + "\" already exists in network under analysis");
    // }
    // else {
    // if (!skipWarningNodes.contains(hostname)) {
    // _logger
    // .warn("WARNING: Overwriting previously generated node: \""
    // + hostname + "\"\n");
    // skipWarningNodes.add(hostname);
    // }
    // }
    // }
    // found = true;
    // Configuration stub = stubConfigurations.get(hostname);
    //
    // // create stub if it doesn't exist yet
    // if (stub == null) {
    // stub = new Configuration(hostname);
    // stubConfigurations.put(hostname, stub);
    // // create flow sink interface for stub with common deatils
    // String flowSinkName = "TenGibabitEthernet100/100";
    // Interface flowSink = new Interface(flowSinkName, stub);
    // flowSink.setAddress(Prefix.ZERO);
    // flowSink.setActive(true);
    // flowSink.setBandwidth(10E9d);
    //
    // stub.getInterfaces().put(flowSinkName, flowSink);
    // stub.setBgpProcess(new BgpProcess());
    // stub.getPolicyMaps().put(stubOriginationPolicyName,
    // stubOriginationPolicy);
    // stub.getRouteFilterLists()
    // .put(stubOriginationRouteFilterListName, rf);
    // stub.setConfigurationFormat(ConfigurationFormat.CISCO);
    // stub.setRoles(stubRoles);
    // nodeRoles.put(hostname, stubRoles);
    // }
    //
    // // create interface that will on which peering will occur
    // Map<String, Interface> stubInterfaces = stub.getInterfaces();
    // String stubInterfaceName = "TenGigabitEthernet0/"
    // + (stubInterfaces.size() - 1);
    // Interface stubInterface = new Interface(stubInterfaceName,
    // stub);
    // stubInterfaces.put(stubInterfaceName, stubInterface);
    // stubInterface.setAddress(
    // new Prefix(neighborAddress, prefix.getPrefixLength()));
    // stubInterface.setActive(true);
    // stubInterface.setBandwidth(10E9d);
    //
    // // create neighbor within bgp process
    // BgpNeighbor edgeNeighbor = new BgpNeighbor(prefix, stub);
    // edgeNeighbor.getOriginationPolicies()
    // .add(stubOriginationPolicy);
    // edgeNeighbor.setRemoteAs(edgeAs);
    // edgeNeighbor.setLocalAs(stubAs);
    // edgeNeighbor.setSendCommunity(true);
    // edgeNeighbor.setDefaultMetric(0);
    // stub.getBgpProcess().getNeighbors()
    // .put(edgeNeighbor.getIp(), edgeNeighbor);
    // break;
    // }
    // else {
    // throw new BatfishException(
    // "Unable to derive stub hostname from interface description: \""
    // + description + "\" using regex: \""
    // + interfaceDescriptionRegex + "\"");
    // }
    // }
    // if (!found) {
    // throw new BatfishException(
    // "Could not determine stub hostname corresponding to ip: \""
    // + neighborAddress.toString()
    // + "\" listed as neighbor on router: \""
    // + config.getHostname() + "\"");
    // }
    // }
    // }
    // // write updated node-roles mappings to disk
    // _logger.info("Serializing updated node-roles mappings: \"" +
    // nodeRolesPath
    // + "\" ...");
    // serializeObject(nodeRoles, nodeRolesPath);
    // _logger.info("OK\n");
    // _logger.printElapsedTime();
    //
    // // write stubs to disk
    // serializeIndependentConfigs(stubConfigurations,
    // _testrigSettings.getSerializeIndependentPath());
  }

  @Override
  public Map<String, BiFunction<Question, IBatfish, Answerer>> getAnswererCreators() {
    return _answererCreators;
  }

  public TestrigSettings getBaseTestrigSettings() {
    return _baseTestrigSettings;
  }

  public Map<String, Configuration> getConfigurations(
      Path serializedVendorConfigPath, ConvertConfigurationAnswerElement answerElement) {
    Map<String, GenericConfigObject> vendorConfigurations =
        deserializeVendorConfigurations(serializedVendorConfigPath);
    Map<String, Configuration> configurations =
        convertConfigurations(vendorConfigurations, answerElement);

    postProcessConfigurations(configurations.values());
    return configurations;
  }

  @Override
  public String getContainerName() {
    return _settings.getContainerDir().getFileName().toString();
  }

  public DataPlanePlugin getDataPlanePlugin() {
    return _dataPlanePlugin;
  }

  @Override
  public DataPlanePluginSettings getDataPlanePluginSettings() {
    return _settings;
  }

  private Map<String, Configuration> getDeltaConfigurations() {
    EnvironmentSettings envSettings = _testrigSettings.getEnvironmentSettings();
    Path deltaDir = envSettings.getDeltaConfigurationsDir();
    if (deltaDir != null && Files.exists(deltaDir)) {
      if (Files.exists(envSettings.getDeltaCompiledConfigurationsDir())) {
        return deserializeConfigurations(envSettings.getDeltaCompiledConfigurationsDir());
      } else {
        throw new BatfishException("Missing compiled delta configurations");
      }
    } else {
      return Collections.emptyMap();
    }
  }

  public TestrigSettings getDeltaTestrigSettings() {
    return _deltaTestrigSettings;
  }

  @Override
  public String getDifferentialFlowTag() {
    // return _settings.getQuestionName() + ":" +
    // _baseTestrigSettings.getEnvName()
    // + ":" + _baseTestrigSettings.getEnvironmentSettings().getEnvName()
    // + ":" + _deltaTestrigSettings.getEnvName() + ":"
    // + _deltaTestrigSettings.getEnvironmentSettings().getEnvName();
    return DIFFERENTIAL_FLOW_TAG;
  }

  @Nonnull
  private SortedSet<Edge> getEdgeBlacklist() {
    SortedSet<Edge> blacklistEdges = Collections.emptySortedSet();
    Path edgeBlacklistPath = _testrigSettings.getEnvironmentSettings().getEdgeBlacklistPath();
    if (edgeBlacklistPath != null && Files.exists(edgeBlacklistPath)) {
      blacklistEdges = parseEdgeBlacklist(edgeBlacklistPath);
    }
    return blacklistEdges;
  }

  public Environment getEnvironment() {
    SortedSet<Edge> edgeBlackList = getEdgeBlacklist();
    SortedSet<NodeInterfacePair> interfaceBlackList = getInterfaceBlacklist();
    SortedSet<String> nodeBlackList = getNodeBlacklist();
    // TODO: add bgp tables and external announcements as well
    return new Environment(
        getEnvironmentName(),
        getTestrigName(),
        edgeBlackList,
        interfaceBlackList,
        nodeBlackList,
        null,
        null,
        null);
  }

  private SortedMap<String, BgpAdvertisementsByVrf> getEnvironmentBgpTables(
      Path inputPath, ParseEnvironmentBgpTablesAnswerElement answerElement) {
    if (Files.exists(inputPath.getParent()) && !Files.exists(inputPath)) {
      return new TreeMap<>();
    }
    SortedMap<Path, String> inputData = readFiles(inputPath, "Environment BGP Tables");
    SortedMap<String, BgpAdvertisementsByVrf> bgpTables =
        parseEnvironmentBgpTables(inputData, answerElement);
    return bgpTables;
  }

  public String getEnvironmentName() {
    return _testrigSettings.getEnvironmentSettings().getName();
  }

  private SortedMap<String, RoutesByVrf> getEnvironmentRoutingTables(
      Path inputPath, ParseEnvironmentRoutingTablesAnswerElement answerElement) {
    if (Files.exists(inputPath.getParent()) && !Files.exists(inputPath)) {
      return new TreeMap<>();
    }
    SortedMap<Path, String> inputData = readFiles(inputPath, "Environment Routing Tables");
    SortedMap<String, RoutesByVrf> routingTables =
        parseEnvironmentRoutingTables(inputData, answerElement);
    return routingTables;
  }

  @Override
  public Topology getEnvironmentTopology() {
    try {
      BatfishObjectMapper mapper = new BatfishObjectMapper();
      return mapper.readValue(
          CommonUtil.readFile(
              _testrigSettings.getEnvironmentSettings().getSerializedTopologyPath()),
          Topology.class);
    } catch (IOException e) {
      throw new BatfishException("Could not getEnvironmentTopology: ", e);
    }
  }

  @Override
  public String getFlowTag() {
    return getFlowTag(_testrigSettings);
  }

  public String getFlowTag(TestrigSettings testrigSettings) {
    // return _settings.getQuestionName() + ":" + testrigSettings.getEnvName() +
    // ":"
    // + testrigSettings.getEnvironmentSettings().getEnvName();
    if (testrigSettings == _deltaTestrigSettings) {
      return DELTA_TESTRIG_TAG;
    } else if (testrigSettings == _baseTestrigSettings) {
      return BASE_TESTRIG_TAG;
    } else {
      throw new BatfishException("Could not determine flow tag");
    }
  }

  @Override
  public GrammarSettings getGrammarSettings() {
    return _settings;
  }

  @Override
  public FlowHistory getHistory() {
    FlowHistory flowHistory = new FlowHistory();
    if (_settings.getDiffQuestion()) {
      String flowTag = getDifferentialFlowTag();
      // String baseEnvTag = _baseTestrigSettings.getEnvName() + ":"
      // + _baseTestrigSettings.getEnvironmentSettings().getEnvName();
      String baseEnvTag = getFlowTag(_baseTestrigSettings);
      // String deltaName = _deltaTestrigSettings.getEnvName() + ":"
      // + _deltaTestrigSettings.getEnvironmentSettings().getEnvName();
      String deltaEnvTag = getFlowTag(_deltaTestrigSettings);
      pushBaseEnvironment();
      Environment baseEnv = getEnvironment();
      populateFlowHistory(flowHistory, baseEnvTag, baseEnv, flowTag);
      popEnvironment();
      pushDeltaEnvironment();
      Environment deltaEnv = getEnvironment();
      populateFlowHistory(flowHistory, deltaEnvTag, deltaEnv, flowTag);
      popEnvironment();
    } else {
      String flowTag = getFlowTag();
      // String name = testrigSettings.getEnvName() + ":"
      // + testrigSettings.getEnvironmentSettings().getEnvName();
      String envTag = flowTag;
      Environment env = getEnvironment();
      populateFlowHistory(flowHistory, envTag, env, flowTag);
    }
    _logger.debug(flowHistory.toString());
    return flowHistory;
  }

  @Nonnull
  private SortedSet<NodeInterfacePair> getInterfaceBlacklist() {
    SortedSet<NodeInterfacePair> blacklistInterfaces = Collections.emptySortedSet();
    Path interfaceBlacklistPath =
        _testrigSettings.getEnvironmentSettings().getInterfaceBlacklistPath();
    if (interfaceBlacklistPath != null && Files.exists(interfaceBlacklistPath)) {
      blacklistInterfaces = parseInterfaceBlacklist(interfaceBlacklistPath);
    }
    return blacklistInterfaces;
  }

  @Override
  public BatfishLogger getLogger() {
    return _logger;
  }

  @Nonnull
  private SortedSet<String> getNodeBlacklist() {
    SortedSet<String> blacklistNodes = Collections.emptySortedSet();
    Path nodeBlacklistPath = _testrigSettings.getEnvironmentSettings().getNodeBlacklistPath();
    if (nodeBlacklistPath != null && Files.exists(nodeBlacklistPath)) {
      blacklistNodes = parseNodeBlacklist(nodeBlacklistPath);
    }
    return blacklistNodes;
  }

  /* Gets the NodeRoleSpecifier that specifies the roles for each node.
     If inferred is true, it returns the inferred roles;
     otherwise it prefers the user-specified roles if they exist.
  */
  public NodeRoleSpecifier getNodeRoleSpecifier(boolean inferred) {
    NodeRoleSpecifier result;
    boolean inferredRoles = false;
    TestrigSettings settings = _settings.getActiveTestrigSettings();
    Path nodeRolesPath = settings.getNodeRolesPath();
    if (!Files.exists(nodeRolesPath) || inferred) {
      inferredRoles = true;
      nodeRolesPath = settings.getInferredNodeRolesPath();
      if (!Files.exists(nodeRolesPath)) {
        return new NodeRoleSpecifier();
      }
    }
    result = parseNodeRoles(nodeRolesPath);
    result.setInferred(inferredRoles);
    return result;
  }

  @Override
  public Map<String, String> getQuestionTemplates() {
    if (_settings.getCoordinatorHost() == null) {
      throw new BatfishException("Cannot get question templates: coordinator host is not set");
    }
    String protocol = _settings.getSslDisable() ? "http" : "https";
    String url =
        String.format(
            "%s://%s:%s%s/%s",
            protocol,
            _settings.getCoordinatorHost(),
            _settings.getCoordinatorPoolPort(),
            CoordConsts.SVC_CFG_POOL_MGR,
            CoordConsts.SVC_RSC_POOL_GET_QUESTION_TEMPLATES);
    Map<String, String> params = new HashMap<>();
    params.put(CoordConsts.SVC_KEY_VERSION, Version.getVersion());

    JSONObject response = (JSONObject) Driver.talkToCoordinator(url, params, _logger);
    if (response == null) {
      throw new BatfishException("Could not get question templates: Got null response");
    }
    if (!response.has(CoordConsts.SVC_KEY_QUESTION_LIST)) {
      throw new BatfishException("Could not get question templates: Response lacks question list");
    }

    try {
      BatfishObjectMapper mapper = new BatfishObjectMapper();
      Map<String, String> templates =
          mapper.readValue(
              response.get(CoordConsts.SVC_KEY_QUESTION_LIST).toString(),
              new TypeReference<Map<String, String>>() {});
      return templates;
    } catch (JSONException | IOException e) {
      throw new BatfishException("Could not cast response to Map: ", e);
    }
  }

  @Override
  public SortedMap<String, SortedMap<String, SortedSet<AbstractRoute>>> getRoutes() {
    return _dataPlanePlugin.getRoutes();
  }

  public Settings getSettings() {
    return _settings;
  }

  private Set<Edge> getSymmetricEdgePairs(SortedSet<Edge> edges) {
    Set<Edge> consumedEdges = new LinkedHashSet<>();
    for (Edge edge : edges) {
      if (consumedEdges.contains(edge)) {
        continue;
      }
      Edge reverseEdge = new Edge(edge.getInterface2(), edge.getInterface1());
      consumedEdges.add(edge);
      consumedEdges.add(reverseEdge);
    }
    return consumedEdges;
  }

  @Override
  public String getTaskId() {
    return _settings.getTaskId();
  }

  public boolean getTerminatedWithException() {
    return _terminatedWithException;
  }

  @Override
  public Directory getTestrigFileTree() {
    Path trPath = _testrigSettings.getTestRigPath();
    Directory dir = new Directory(trPath);
    return dir;
  }

  public String getTestrigName() {
    return _testrigSettings.getName();
  }

  public TestrigSettings getTestrigSettings() {
    return _testrigSettings;
  }

  @Override
  public PluginClientType getType() {
    return PluginClientType.BATFISH;
  }

  private void histogram(Path testRigPath) {
    Map<Path, String> configurationData =
        readConfigurationFiles(testRigPath, BfConsts.RELPATH_CONFIGURATIONS_DIR);
    // todo: either remove histogram function or do something userful with
    // answer
    Map<String, VendorConfiguration> vendorConfigurations =
        parseVendorConfigurations(
            configurationData,
            new ParseVendorConfigurationAnswerElement(),
            ConfigurationFormat.UNKNOWN);
    _logger.info("Building feature histogram...");
    MultiSet<String> histogram = new TreeMultiSet<>();
    for (VendorConfiguration vc : vendorConfigurations.values()) {
      Set<String> unimplementedFeatures = vc.getUnimplementedFeatures();
      histogram.add(unimplementedFeatures);
    }
    _logger.info("OK\n");
    for (String feature : histogram.elements()) {
      int count = histogram.count(feature);
      _logger.output(feature + ": " + count + "\n");
    }
  }

  private NodeRoleSpecifier inferNodeRoles(Map<String, Configuration> configurations) {
    InferRoles ir = new InferRoles(configurations.keySet(), configurations, this);
    return ir.call();
  }

  private void initAnalysisQuestionPath(String analysisName, String questionName) {
    Path questionDir =
        _testrigSettings
            .getBasePath()
            .resolve(
                Paths.get(
                        BfConsts.RELPATH_ANALYSES_DIR,
                        analysisName,
                        BfConsts.RELPATH_QUESTIONS_DIR,
                        questionName)
                    .toString());
    questionDir.toFile().mkdirs();
    Path questionPath = questionDir.resolve(BfConsts.RELPATH_QUESTION_FILE);
    _settings.setQuestionPath(questionPath);
  }

  @Override
  public void initBgpAdvertisements(Map<String, Configuration> configurations) {
    Set<BgpAdvertisement> globalBgpAdvertisements = _dataPlanePlugin.getAdvertisements();
    for (Configuration node : configurations.values()) {
      node.initBgpAdvertisements();
      for (Vrf vrf : node.getVrfs().values()) {
        vrf.initBgpAdvertisements();
      }
    }
    for (BgpAdvertisement bgpAdvertisement : globalBgpAdvertisements) {
      BgpAdvertisementType type = bgpAdvertisement.getType();
      String srcVrf = bgpAdvertisement.getSrcVrf();
      String dstVrf = bgpAdvertisement.getDstVrf();
      switch (type) {
        case EBGP_ORIGINATED:
          {
            String originationNodeName = bgpAdvertisement.getSrcNode();
            Configuration originationNode = configurations.get(originationNodeName);
            if (originationNode != null) {
              originationNode.getBgpAdvertisements().add(bgpAdvertisement);
              originationNode.getOriginatedAdvertisements().add(bgpAdvertisement);
              originationNode.getOriginatedEbgpAdvertisements().add(bgpAdvertisement);
              Vrf originationVrf = originationNode.getVrfs().get(srcVrf);
              originationVrf.getBgpAdvertisements().add(bgpAdvertisement);
              originationVrf.getOriginatedAdvertisements().add(bgpAdvertisement);
              originationVrf.getOriginatedEbgpAdvertisements().add(bgpAdvertisement);
            } else {
              throw new BatfishException(
                  "Originated bgp advertisement refers to missing node: \""
                      + originationNodeName
                      + "\"");
            }
            break;
          }

        case IBGP_ORIGINATED:
          {
            String originationNodeName = bgpAdvertisement.getSrcNode();
            Configuration originationNode = configurations.get(originationNodeName);
            if (originationNode != null) {
              originationNode.getBgpAdvertisements().add(bgpAdvertisement);
              originationNode.getOriginatedAdvertisements().add(bgpAdvertisement);
              originationNode.getOriginatedIbgpAdvertisements().add(bgpAdvertisement);
              Vrf originationVrf = originationNode.getVrfs().get(srcVrf);
              originationVrf.getBgpAdvertisements().add(bgpAdvertisement);
              originationVrf.getOriginatedAdvertisements().add(bgpAdvertisement);
              originationVrf.getOriginatedIbgpAdvertisements().add(bgpAdvertisement);
            } else {
              throw new BatfishException(
                  "Originated bgp advertisement refers to missing node: \""
                      + originationNodeName
                      + "\"");
            }
            break;
          }

        case EBGP_RECEIVED:
          {
            String recevingNodeName = bgpAdvertisement.getDstNode();
            Configuration receivingNode = configurations.get(recevingNodeName);
            if (receivingNode != null) {
              receivingNode.getBgpAdvertisements().add(bgpAdvertisement);
              receivingNode.getReceivedAdvertisements().add(bgpAdvertisement);
              receivingNode.getReceivedEbgpAdvertisements().add(bgpAdvertisement);
              Vrf receivingVrf = receivingNode.getVrfs().get(dstVrf);
              receivingVrf.getBgpAdvertisements().add(bgpAdvertisement);
              receivingVrf.getReceivedAdvertisements().add(bgpAdvertisement);
              receivingVrf.getReceivedEbgpAdvertisements().add(bgpAdvertisement);
            }
            break;
          }

        case IBGP_RECEIVED:
          {
            String recevingNodeName = bgpAdvertisement.getDstNode();
            Configuration receivingNode = configurations.get(recevingNodeName);
            if (receivingNode != null) {
              receivingNode.getBgpAdvertisements().add(bgpAdvertisement);
              receivingNode.getReceivedAdvertisements().add(bgpAdvertisement);
              receivingNode.getReceivedIbgpAdvertisements().add(bgpAdvertisement);
              Vrf receivingVrf = receivingNode.getVrfs().get(dstVrf);
              receivingVrf.getBgpAdvertisements().add(bgpAdvertisement);
              receivingVrf.getReceivedAdvertisements().add(bgpAdvertisement);
              receivingVrf.getReceivedIbgpAdvertisements().add(bgpAdvertisement);
            }
            break;
          }

        case EBGP_SENT:
          {
            String sendingNodeName = bgpAdvertisement.getSrcNode();
            Configuration sendingNode = configurations.get(sendingNodeName);
            if (sendingNode != null) {
              sendingNode.getBgpAdvertisements().add(bgpAdvertisement);
              sendingNode.getSentAdvertisements().add(bgpAdvertisement);
              sendingNode.getSentEbgpAdvertisements().add(bgpAdvertisement);
              Vrf sendingVrf = sendingNode.getVrfs().get(srcVrf);
              sendingVrf.getBgpAdvertisements().add(bgpAdvertisement);
              sendingVrf.getSentAdvertisements().add(bgpAdvertisement);
              sendingVrf.getSentEbgpAdvertisements().add(bgpAdvertisement);
            }
            break;
          }

        case IBGP_SENT:
          {
            String sendingNodeName = bgpAdvertisement.getSrcNode();
            Configuration sendingNode = configurations.get(sendingNodeName);
            if (sendingNode != null) {
              sendingNode.getBgpAdvertisements().add(bgpAdvertisement);
              sendingNode.getSentAdvertisements().add(bgpAdvertisement);
              sendingNode.getSentIbgpAdvertisements().add(bgpAdvertisement);
              Vrf sendingVrf = sendingNode.getVrfs().get(srcVrf);
              sendingVrf.getBgpAdvertisements().add(bgpAdvertisement);
              sendingVrf.getSentAdvertisements().add(bgpAdvertisement);
              sendingVrf.getSentIbgpAdvertisements().add(bgpAdvertisement);
            }
            break;
          }

        default:
          throw new BatfishException("Invalid bgp advertisement type");
      }
    }
  }

  @Override
  public void initBgpOriginationSpaceExplicit(Map<String, Configuration> configurations) {
    // ProtocolDependencyAnalysis protocolDependencyAnalysis = new
    // ProtocolDependencyAnalysis(
    // configurations);
    // DependencyDatabase database = protocolDependencyAnalysis
    // .getDependencyDatabase();
    //
    // for (Entry<String, Configuration> e : configurations.entrySet()) {
    // PrefixSpace ebgpExportSpace = new PrefixSpace();
    // String name = e.getKey();
    // Configuration node = e.getValue();
    // BgpProcess proc = node.getBgpProcess();
    // if (proc != null) {
    // Set<PotentialExport> bgpExports = database.getPotentialExports(name,
    // RoutingProtocol.BGP);
    // for (PotentialExport export : bgpExports) {
    // DependentRoute exportSourceRoute = export.getDependency();
    // if (!exportSourceRoute.dependsOn(RoutingProtocol.BGP)
    // && !exportSourceRoute.dependsOn(RoutingProtocol.IBGP)) {
    // Prefix prefix = export.getIp();
    // ebgpExportSpace.addPrefix(prefix);
    // }
    // }
    // proc.setOriginationSpace(ebgpExportSpace);
    // }
    // }
  }

  public InitInfoAnswerElement initInfo(boolean summary, boolean verboseError) {
    ParseVendorConfigurationAnswerElement parseAnswer = loadParseVendorConfigurationAnswerElement();
    InitInfoAnswerElement answerElement = mergeParseAnswer(summary, verboseError, parseAnswer);
    mergeConvertAnswer(summary, verboseError, answerElement);
    _logger.info(answerElement.prettyPrint());
    return answerElement;
  }

  public InitInfoAnswerElement initInfoBgpAdvertisements(boolean summary, boolean verboseError) {
    ParseEnvironmentBgpTablesAnswerElement parseAnswer =
        loadParseEnvironmentBgpTablesAnswerElement();
    InitInfoAnswerElement answerElement = mergeParseAnswer(summary, verboseError, parseAnswer);
    _logger.info(answerElement.prettyPrint());
    return answerElement;
  }

  public InitInfoAnswerElement initInfoRoutes(boolean summary, boolean verboseError) {
    ParseEnvironmentRoutingTablesAnswerElement parseAnswer =
        loadParseEnvironmentRoutingTablesAnswerElement();
    InitInfoAnswerElement answerElement = mergeParseAnswer(summary, verboseError, parseAnswer);
    _logger.info(answerElement.prettyPrint());
    return answerElement;
  }

  private void initQuestionEnvironment(Question question, boolean dp, boolean differentialContext) {
    EnvironmentSettings envSettings = _testrigSettings.getEnvironmentSettings();
    if (!environmentExists(_testrigSettings)) {
      Path envPath = envSettings.getEnvPath();
      // create environment required folders
      CommonUtil.createDirectories(envPath);
    }
    if (!environmentBgpTablesExist(envSettings)) {
      computeEnvironmentBgpTables();
    }
    if (!environmentRoutingTablesExist(envSettings)) {
      computeEnvironmentRoutingTables();
    }
    if (dp && !dataPlaneDependenciesExist(_testrigSettings)) {
      computeDataPlane(differentialContext);
    }
  }

  private void initQuestionEnvironments(
      Question question, boolean diff, boolean diffActive, boolean dp) {
    if (diff || !diffActive) {
      pushBaseEnvironment();
      initQuestionEnvironment(question, dp, false);
      popEnvironment();
    }
    if (diff || diffActive) {
      pushDeltaEnvironment();
      initQuestionEnvironment(question, dp, true);
      popEnvironment();
    }
  }

  @Override
  public void initRemoteOspfNeighbors(
      Map<String, Configuration> configurations, Map<Ip, Set<String>> ipOwners, Topology topology) {
    for (Entry<String, Configuration> e : configurations.entrySet()) {
      String hostname = e.getKey();
      Configuration c = e.getValue();
      for (Entry<String, Vrf> e2 : c.getVrfs().entrySet()) {
        Vrf vrf = e2.getValue();
        OspfProcess proc = vrf.getOspfProcess();
        if (proc != null) {
          proc.setOspfNeighbors(new TreeMap<>());
          String vrfName = e2.getKey();
          for (Entry<Long, OspfArea> e3 : proc.getAreas().entrySet()) {
            long areaNum = e3.getKey();
            OspfArea area = e3.getValue();
            for (Entry<String, Interface> e4 : area.getInterfaces().entrySet()) {
              String ifaceName = e4.getKey();
              Interface iface = e4.getValue();
              SortedSet<Edge> ifaceEdges =
                  topology.getInterfaceEdges().get(new NodeInterfacePair(hostname, ifaceName));
              boolean hasNeighbor = false;
              Ip localIp = iface.getAddress().getIp();
              if (ifaceEdges != null) {
                for (Edge edge : ifaceEdges) {
                  if (edge.getNode1().equals(hostname)) {
                    String remoteHostname = edge.getNode2();
                    String remoteIfaceName = edge.getInt2();
                    Configuration remoteNode = configurations.get(remoteHostname);
                    Interface remoteIface = remoteNode.getInterfaces().get(remoteIfaceName);
                    Vrf remoteVrf = remoteIface.getVrf();
                    String remoteVrfName = remoteVrf.getName();
                    OspfProcess remoteProc = remoteVrf.getOspfProcess();
                    if (remoteProc != null) {
                      if (remoteProc.getOspfNeighbors() == null) {
                        remoteProc.setOspfNeighbors(new TreeMap<>());
                      }
                      OspfArea remoteArea = remoteProc.getAreas().get(areaNum);
                      if (remoteArea != null
                          && remoteArea.getInterfaceNames().contains(remoteIfaceName)) {
                        Ip remoteIp = remoteIface.getAddress().getIp();
                        Pair<Ip, Ip> localKey = new Pair<>(localIp, remoteIp);
                        OspfNeighbor neighbor = proc.getOspfNeighbors().get(localKey);
                        if (neighbor == null) {
                          hasNeighbor = true;

                          // initialize local neighbor
                          neighbor = new OspfNeighbor(localKey);
                          neighbor.setArea(areaNum);
                          neighbor.setVrf(vrfName);
                          neighbor.setOwner(c);
                          neighbor.setInterface(iface);
                          proc.getOspfNeighbors().put(localKey, neighbor);

                          // initialize remote neighbor
                          Pair<Ip, Ip> remoteKey = new Pair<>(remoteIp, localIp);
                          OspfNeighbor remoteNeighbor = new OspfNeighbor(remoteKey);
                          remoteNeighbor.setArea(areaNum);
                          remoteNeighbor.setVrf(remoteVrfName);
                          remoteNeighbor.setOwner(remoteNode);
                          remoteNeighbor.setInterface(remoteIface);
                          remoteProc.getOspfNeighbors().put(remoteKey, remoteNeighbor);

                          // link neighbors
                          neighbor.setRemoteOspfNeighbor(remoteNeighbor);
                          remoteNeighbor.setRemoteOspfNeighbor(neighbor);
                        }
                      }
                    }
                  }
                }
              }
              if (!hasNeighbor) {
                Pair<Ip, Ip> key = new Pair<>(localIp, Ip.ZERO);
                OspfNeighbor neighbor = new OspfNeighbor(key);
                neighbor.setArea(areaNum);
                neighbor.setVrf(vrfName);
                neighbor.setOwner(c);
                neighbor.setInterface(iface);
                proc.getOspfNeighbors().put(key, neighbor);
              }
            }
          }
        }
      }
    }
  }

  @Override
  public void initRemoteRipNeighbors(
      Map<String, Configuration> configurations, Map<Ip, Set<String>> ipOwners, Topology topology) {
    for (Entry<String, Configuration> e : configurations.entrySet()) {
      String hostname = e.getKey();
      Configuration c = e.getValue();
      for (Entry<String, Vrf> e2 : c.getVrfs().entrySet()) {
        Vrf vrf = e2.getValue();
        RipProcess proc = vrf.getRipProcess();
        if (proc != null) {
          proc.setRipNeighbors(new TreeMap<>());
          String vrfName = e2.getKey();
          for (String ifaceName : proc.getInterfaces()) {
            Interface iface = vrf.getInterfaces().get("ifaceName");
            SortedSet<Edge> ifaceEdges =
                topology.getInterfaceEdges().get(new NodeInterfacePair(hostname, ifaceName));
            boolean hasNeighbor = false;
            Ip localIp = iface.getAddress().getIp();
            if (ifaceEdges != null) {
              for (Edge edge : ifaceEdges) {
                if (edge.getNode1().equals(hostname)) {
                  String remoteHostname = edge.getNode2();
                  String remoteIfaceName = edge.getInt2();
                  Configuration remoteNode = configurations.get(remoteHostname);
                  Interface remoteIface = remoteNode.getInterfaces().get(remoteIfaceName);
                  Vrf remoteVrf = remoteIface.getVrf();
                  String remoteVrfName = remoteVrf.getName();
                  RipProcess remoteProc = remoteVrf.getRipProcess();
                  if (remoteProc != null) {
                    if (remoteProc.getRipNeighbors() == null) {
                      remoteProc.setRipNeighbors(new TreeMap<>());
                    }
                    if (remoteProc.getInterfaces().contains(remoteIfaceName)) {
                      Ip remoteIp = remoteIface.getAddress().getIp();
                      Pair<Ip, Ip> localKey = new Pair<>(localIp, remoteIp);
                      RipNeighbor neighbor = proc.getRipNeighbors().get(localKey);
                      if (neighbor == null) {
                        hasNeighbor = true;

                        // initialize local neighbor
                        neighbor = new RipNeighbor(localKey);
                        neighbor.setVrf(vrfName);
                        neighbor.setOwner(c);
                        neighbor.setInterface(iface);
                        proc.getRipNeighbors().put(localKey, neighbor);

                        // initialize remote neighbor
                        Pair<Ip, Ip> remoteKey = new Pair<>(remoteIp, localIp);
                        RipNeighbor remoteNeighbor = new RipNeighbor(remoteKey);
                        remoteNeighbor.setVrf(remoteVrfName);
                        remoteNeighbor.setOwner(remoteNode);
                        remoteNeighbor.setInterface(remoteIface);
                        remoteProc.getRipNeighbors().put(remoteKey, remoteNeighbor);

                        // link neighbors
                        neighbor.setRemoteRipNeighbor(remoteNeighbor);
                        remoteNeighbor.setRemoteRipNeighbor(neighbor);
                      }
                    }
                  }
                }
              }
            }
            if (!hasNeighbor) {
              Pair<Ip, Ip> key = new Pair<>(localIp, Ip.ZERO);
              RipNeighbor neighbor = new RipNeighbor(key);
              neighbor.setVrf(vrfName);
              neighbor.setOwner(c);
              neighbor.setInterface(iface);
              proc.getRipNeighbors().put(key, neighbor);
            }
          }
        }
      }
    }
  }

  @Override
  public SortedMap<String, Configuration> loadConfigurations() {
    ValidateEnvironmentAnswerElement veae = loadValidateEnvironmentAnswerElement();
    if (!veae.getValid()) {
      throw new BatfishException(
          "Cannot continue: environment '"
              + getEnvironmentName()
              + "' is invalid:\n"
              + veae.prettyPrint());
    }
    SortedMap<String, Configuration> configurations = loadConfigurationsWithoutValidation();
    return configurations;
  }

  private SortedMap<String, Configuration> loadConfigurationsWithoutValidation() {
    SortedMap<String, Configuration> configurations =
        _cachedConfigurations.getIfPresent(_testrigSettings);
    if (configurations == null) {
      ConvertConfigurationAnswerElement ccae = loadConvertConfigurationAnswerElement();
      if (!Version.isCompatibleVersion(
          "Service", "Old processed configurations", ccae.getVersion())) {
        repairConfigurations();
      }
      configurations = deserializeConfigurations(_testrigSettings.getSerializeIndependentPath());
      _cachedConfigurations.put(_testrigSettings, configurations);
    }
    return configurations;
  }

  @Override
  public ConvertConfigurationAnswerElement loadConvertConfigurationAnswerElement() {
    return loadConvertConfigurationAnswerElement(true);
  }

  private ConvertConfigurationAnswerElement loadConvertConfigurationAnswerElement(
      boolean firstAttempt) {
    if (Files.exists(_testrigSettings.getConvertAnswerPath())) {
      ConvertConfigurationAnswerElement ccae =
          deserializeObject(
              _testrigSettings.getConvertAnswerPath(), ConvertConfigurationAnswerElement.class);
      if (Version.isCompatibleVersion(
          "Service", "Old processed configurations", ccae.getVersion())) {
        return ccae;
      }
    }
    if (firstAttempt) {
      repairConfigurations();
      return loadConvertConfigurationAnswerElement(false);
    } else {
      throw new BatfishException(
          "Version error repairing configurations for convert configuration answer element");
    }
  }

  @Override
  public DataPlane loadDataPlane() {
    DataPlane dp = _cachedDataPlanes.getIfPresent(_testrigSettings);
    if (dp == null) {
      /*
       * Data plane should exist after loading answer element, as it triggers
       * repair if necessary. However, it might not be cached if it was not
       * repaired, so we still might need to load it from disk.
       */
      loadDataPlaneAnswerElement();
      dp = _cachedDataPlanes.getIfPresent(_testrigSettings);
      if (dp == null) {
        newBatch("Loading data plane from disk", 0);
        dp =
            deserializeObject(
                _testrigSettings.getEnvironmentSettings().getDataPlanePath(), DataPlane.class);
        _cachedDataPlanes.put(_testrigSettings, dp);
      }
    }
    return dp;
  }

  private DataPlaneAnswerElement loadDataPlaneAnswerElement() {
    return loadDataPlaneAnswerElement(true);
  }

  private DataPlaneAnswerElement loadDataPlaneAnswerElement(boolean firstAttempt) {
    DataPlaneAnswerElement bae =
        deserializeObject(
            _testrigSettings.getEnvironmentSettings().getDataPlaneAnswerPath(),
            DataPlaneAnswerElement.class);
    if (!Version.isCompatibleVersion("Service", "Old data plane", bae.getVersion())) {
      if (firstAttempt) {
        repairDataPlane();
        return loadDataPlaneAnswerElement(false);
      } else {
        throw new BatfishException(
            "Version error repairing data plane for data plane answer element");
      }
    } else {
      return bae;
    }
  }

  @Override
  public SortedMap<String, BgpAdvertisementsByVrf> loadEnvironmentBgpTables() {
    EnvironmentSettings envSettings = _testrigSettings.getEnvironmentSettings();
    SortedMap<String, BgpAdvertisementsByVrf> environmentBgpTables =
        _cachedEnvironmentBgpTables.get(envSettings);
    if (environmentBgpTables == null) {
      ParseEnvironmentBgpTablesAnswerElement ae = loadParseEnvironmentBgpTablesAnswerElement();
      if (!Version.isCompatibleVersion(
          "Service", "Old processed environment BGP tables", ae.getVersion())) {
        repairEnvironmentBgpTables();
      }
      environmentBgpTables =
          deserializeEnvironmentBgpTables(envSettings.getSerializeEnvironmentBgpTablesPath());
      _cachedEnvironmentBgpTables.put(envSettings, environmentBgpTables);
    }
    return environmentBgpTables;
  }

  @Override
  public SortedMap<String, RoutesByVrf> loadEnvironmentRoutingTables() {
    EnvironmentSettings envSettings = _testrigSettings.getEnvironmentSettings();
    SortedMap<String, RoutesByVrf> environmentRoutingTables =
        _cachedEnvironmentRoutingTables.get(envSettings);
    if (environmentRoutingTables == null) {
      ParseEnvironmentRoutingTablesAnswerElement pertae =
          loadParseEnvironmentRoutingTablesAnswerElement();
      if (!Version.isCompatibleVersion(
          "Service", "Old processed environment routing tables", pertae.getVersion())) {
        repairEnvironmentRoutingTables();
      }
      environmentRoutingTables =
          deserializeEnvironmentRoutingTables(
              envSettings.getSerializeEnvironmentRoutingTablesPath());
      _cachedEnvironmentRoutingTables.put(envSettings, environmentRoutingTables);
    }
    return environmentRoutingTables;
  }

  @Override
  public ParseEnvironmentBgpTablesAnswerElement loadParseEnvironmentBgpTablesAnswerElement() {
    return loadParseEnvironmentBgpTablesAnswerElement(true);
  }

  private ParseEnvironmentBgpTablesAnswerElement loadParseEnvironmentBgpTablesAnswerElement(
      boolean firstAttempt) {
    Path answerPath =
        _testrigSettings.getEnvironmentSettings().getParseEnvironmentBgpTablesAnswerPath();
    if (!Files.exists(answerPath)) {
      repairEnvironmentBgpTables();
    }
    ParseEnvironmentBgpTablesAnswerElement ae =
        deserializeObject(answerPath, ParseEnvironmentBgpTablesAnswerElement.class);
    if (!Version.isCompatibleVersion(
        "Service", "Old processed environment BGP tables", ae.getVersion())) {
      if (firstAttempt) {
        repairEnvironmentRoutingTables();
        return loadParseEnvironmentBgpTablesAnswerElement(false);
      } else {
        throw new BatfishException(
            "Version error repairing environment BGP tables for parse environment BGP tables "
                + "answer element");
      }
    } else {
      return ae;
    }
  }

  @Override
  public ParseEnvironmentRoutingTablesAnswerElement
      loadParseEnvironmentRoutingTablesAnswerElement() {
    return loadParseEnvironmentRoutingTablesAnswerElement(true);
  }

  private ParseEnvironmentRoutingTablesAnswerElement loadParseEnvironmentRoutingTablesAnswerElement(
      boolean firstAttempt) {
    Path answerPath =
        _testrigSettings.getEnvironmentSettings().getParseEnvironmentRoutingTablesAnswerPath();
    if (!Files.exists(answerPath)) {
      repairEnvironmentRoutingTables();
    }
    ParseEnvironmentRoutingTablesAnswerElement pertae =
        deserializeObject(answerPath, ParseEnvironmentRoutingTablesAnswerElement.class);
    if (!Version.isCompatibleVersion(
        "Service", "Old processed environment routing tables", pertae.getVersion())) {
      if (firstAttempt) {
        repairEnvironmentRoutingTables();
        return loadParseEnvironmentRoutingTablesAnswerElement(false);
      } else {
        throw new BatfishException(
            "Version error repairing environment routing tables for parse environment routing "
                + "tables answer element");
      }
    } else {
      return pertae;
    }
  }

  @Override
  public ParseVendorConfigurationAnswerElement loadParseVendorConfigurationAnswerElement() {
    return loadParseVendorConfigurationAnswerElement(true);
  }

  private ParseVendorConfigurationAnswerElement loadParseVendorConfigurationAnswerElement(
      boolean firstAttempt) {
    if (Files.exists(_testrigSettings.getParseAnswerPath())) {
      ParseVendorConfigurationAnswerElement pvcae =
          deserializeObject(
              _testrigSettings.getParseAnswerPath(), ParseVendorConfigurationAnswerElement.class);
      if (Version.isCompatibleVersion(
          "Service", "Old processed configurations", pvcae.getVersion())) {
        return pvcae;
      }
    }
    if (firstAttempt) {
      repairVendorConfigurations();
      return loadParseVendorConfigurationAnswerElement(false);
    } else {
      throw new BatfishException(
          "Version error repairing vendor configurations for parse configuration answer element");
    }
  }

  private ValidateEnvironmentAnswerElement loadValidateEnvironmentAnswerElement() {
    return loadValidateEnvironmentAnswerElement(true);
  }

  private ValidateEnvironmentAnswerElement loadValidateEnvironmentAnswerElement(
      boolean firstAttempt) {
    Path answerPath = _testrigSettings.getEnvironmentSettings().getValidateEnvironmentAnswerPath();
    if (Files.exists(answerPath)) {
      ValidateEnvironmentAnswerElement veae =
          deserializeObject(answerPath, ValidateEnvironmentAnswerElement.class);
      if (Version.isCompatibleVersion("Service", "Old processed environment", veae.getVersion())) {
        return veae;
      }
    }
    if (firstAttempt) {
      repairEnvironment();
      return loadValidateEnvironmentAnswerElement(false);
    } else {
      throw new BatfishException(
          "Version error repairing environment for validate environment answer element");
    }
  }

  private void mergeConvertAnswer(
      boolean summary, boolean verboseError, InitInfoAnswerElement answerElement) {
    ConvertConfigurationAnswerElement convertAnswer = loadConvertConfigurationAnswerElement();
    mergeInitStepAnswer(answerElement, convertAnswer, summary, verboseError);
    for (String failed : convertAnswer.getFailed()) {
      answerElement.getParseStatus().put(failed, ParseStatus.FAILED);
    }
  }

  private void mergeInitStepAnswer(
      InitInfoAnswerElement initInfoAnswerElement,
      InitStepAnswerElement initStepAnswerElement,
      boolean summary,
      boolean verboseError) {
    if (!summary) {
      if (verboseError) {
        SortedMap<String, List<BatfishStackTrace>> errors = initInfoAnswerElement.getErrors();
        initStepAnswerElement
            .getErrors()
            .forEach(
                (hostname, initStepErrors) -> {
                  errors.computeIfAbsent(hostname, k -> new ArrayList<>()).add(initStepErrors);
                });
      }
      SortedMap<String, Warnings> warnings = initInfoAnswerElement.getWarnings();
      initStepAnswerElement
          .getWarnings()
          .forEach(
              (hostname, initStepWarnings) -> {
                Warnings combined = warnings.computeIfAbsent(hostname, h -> buildWarnings());
                combined.getPedanticWarnings().addAll(initStepWarnings.getPedanticWarnings());
                combined.getRedFlagWarnings().addAll(initStepWarnings.getRedFlagWarnings());
                combined
                    .getUnimplementedWarnings()
                    .addAll(initStepWarnings.getUnimplementedWarnings());
              });
    }
  }

  private InitInfoAnswerElement mergeParseAnswer(
      boolean summary, boolean verboseError, ParseAnswerElement parseAnswer) {
    InitInfoAnswerElement answerElement = new InitInfoAnswerElement();
    mergeInitStepAnswer(answerElement, parseAnswer, summary, verboseError);
    answerElement.setParseStatus(parseAnswer.getParseStatus());
    answerElement.setParseTrees(parseAnswer.getParseTrees());
    return answerElement;
  }

  @Override
  public AnswerElement multipath(HeaderSpace headerSpace, NodesSpecifier ingressNodeRegex) {
    if (SystemUtils.IS_OS_MAC_OSX) {
      // TODO: remove when z3 parallelism bug on OSX is fixed
      _settings.setSequential(true);
    }
    Settings settings = getSettings();
    String tag = getFlowTag(_testrigSettings);
    Map<String, Configuration> configurations = loadConfigurations();
    Set<Flow> flows = null;
    Synthesizer dataPlaneSynthesizer = synthesizeDataPlane();
    List<NodJob> jobs = new ArrayList<>();
    Set<String> ingressNodes = ingressNodeRegex.getMatchingNodes(configurations);
    configurations.forEach(
        (node, configuration) -> {
          if (!ingressNodes.contains(node)) {
            // Skip nodes that don't match the ingress node regex.
            return;
          }
          for (String vrf : configuration.getVrfs().keySet()) {
            MultipathInconsistencyQuerySynthesizer query =
                new MultipathInconsistencyQuerySynthesizer(node, vrf, headerSpace);
            SortedSet<Pair<String, String>> nodes = new TreeSet<>();
            nodes.add(new Pair<>(node, vrf));
            NodJob job = new NodJob(settings, dataPlaneSynthesizer, query, nodes, tag);
            jobs.add(job);
          }
        });

    flows = computeNodOutput(jobs);

    getDataPlanePlugin().processFlows(flows);

    AnswerElement answerElement = getHistory();
    return answerElement;
  }

  @Override
  public AtomicInteger newBatch(String description, int jobs) {
    return Driver.newBatch(_settings, description, jobs);
  }

  private void outputAnswer(Answer answer) {
    outputAnswer(answer, /* log */ false);
  }

  void outputAnswerWithLog(Answer answer) {
    outputAnswer(answer, /* log */ true);
  }

  private void outputAnswer(Answer answer, boolean writeLog) {
    BatfishObjectMapper mapper = new BatfishObjectMapper();
    try {
      String answerString = mapper.writeValueAsString(answer) + '\n';
      _logger.debug(answerString);
      @Nullable String logString = writeLog ? answerString : null;
      writeJsonAnswerWithLog(logString, answerString);
    } catch (Exception e) {
      BatfishException be = new BatfishException("Error in sending answer", e);
      try {
        Answer failureAnswer = Answer.failureAnswer(e.toString(), answer.getQuestion());
        failureAnswer.addAnswerElement(be.getBatfishStackTrace());
        String answerString = mapper.writeValueAsString(failureAnswer) + '\n';
        _logger.error(answerString);
        @Nullable String logString = writeLog ? answerString : null;
        writeJsonAnswerWithLog(logString, answerString);
      } catch (Exception e1) {
        _logger.errorf("Could not serialize failure answer. %s", ExceptionUtils.getStackTrace(e1));
      }
      throw be;
    }
  }

  private ParserRuleContext parse(BatfishCombinedParser<?, ?> parser) {
    return parse(parser, _logger, _settings);
  }

  public ParserRuleContext parse(BatfishCombinedParser<?, ?> parser, String filename) {
    _logger.info("Parsing: \"" + filename + "\"...");
    return parse(parser);
  }

  @Override
  public AssertionAst parseAssertion(String text) {
    AssertionCombinedParser parser = new AssertionCombinedParser(text, _settings);
    AssertionContext tree = (AssertionContext) parse(parser);
    ParseTreeWalker walker = new ParseTreeWalker();
    AssertionExtractor extractor = new AssertionExtractor(text, parser.getParser());
    walker.walk(extractor, tree);
    AssertionAst ast = extractor.getAst();
    return ast;
  }

  private AwsConfiguration parseAwsConfigurations(Map<Path, String> configurationData) {
    AwsConfiguration config = new AwsConfiguration();
    for (Entry<Path, String> configFile : configurationData.entrySet()) {
      Path file = configFile.getKey();
      String fileText = configFile.getValue();
      String regionName = file.getName(file.getNameCount() - 2).toString(); // parent dir name

      // we stop classic link processing here because it interferes with VPC
      // processing
      if (file.toString().contains("classic-link")) {
        _logger.errorf("%s has classic link configuration\n", file);
        continue;
      }

      JSONObject jsonObj = null;
      try {
        jsonObj = new JSONObject(fileText);
      } catch (JSONException e) {
        _logger.errorf("%s does not have valid json\n", file);
      }

      if (jsonObj != null) {
        try {
          config.addConfigElement(regionName, jsonObj, _logger);
        } catch (JSONException e) {
          throw new BatfishException("Problems parsing JSON in " + file, e);
        }
      }
    }
    return config;
  }

  private SortedSet<Edge> parseEdgeBlacklist(Path edgeBlacklistPath) {
    String edgeBlacklistText = CommonUtil.readFile(edgeBlacklistPath);
    SortedSet<Edge> edges;
    try {
      edges =
          new BatfishObjectMapper()
              .<SortedSet<Edge>>readValue(
                  edgeBlacklistText, new TypeReference<SortedSet<Edge>>() {});
    } catch (IOException e) {
      throw new BatfishException("Failed to parse edge blacklist", e);
    }
    return edges;
  }

  private SortedMap<String, BgpAdvertisementsByVrf> parseEnvironmentBgpTables(
      SortedMap<Path, String> inputData, ParseEnvironmentBgpTablesAnswerElement answerElement) {
    _logger.info("\n*** PARSING ENVIRONMENT BGP TABLES ***\n");
    _logger.resetTimer();
    SortedMap<String, BgpAdvertisementsByVrf> bgpTables = new TreeMap<>();
    List<ParseEnvironmentBgpTableJob> jobs = new ArrayList<>();
    SortedMap<String, Configuration> configurations = loadConfigurations();
    for (Entry<Path, String> bgpFile : inputData.entrySet()) {
      Path currentFile = bgpFile.getKey();
      String fileText = bgpFile.getValue();

      String hostname = currentFile.getFileName().toString();
      String optionalSuffix = ".bgp";
      if (hostname.endsWith(optionalSuffix)) {
        hostname = hostname.substring(0, hostname.length() - optionalSuffix.length());
      }
      if (!configurations.containsKey(hostname)) {
        continue;
      }
      Warnings warnings = buildWarnings();
      ParseEnvironmentBgpTableJob job =
          new ParseEnvironmentBgpTableJob(
              _settings, fileText, hostname, currentFile, warnings, _bgpTablePlugins);
      jobs.add(job);
    }
    BatfishJobExecutor.runJobsInExecutor(
        _settings,
        _logger,
        jobs,
        bgpTables,
        answerElement,
        _settings.getHaltOnParseError(),
        "Parse environment BGP tables");
    _logger.printElapsedTime();
    return bgpTables;
  }

  private SortedMap<String, RoutesByVrf> parseEnvironmentRoutingTables(
      SortedMap<Path, String> inputData, ParseEnvironmentRoutingTablesAnswerElement answerElement) {
    _logger.info("\n*** PARSING ENVIRONMENT ROUTING TABLES ***\n");
    _logger.resetTimer();
    SortedMap<String, RoutesByVrf> routingTables = new TreeMap<>();
    List<ParseEnvironmentRoutingTableJob> jobs = new ArrayList<>();
    SortedMap<String, Configuration> configurations = loadConfigurations();
    for (Entry<Path, String> routingFile : inputData.entrySet()) {
      Path currentFile = routingFile.getKey();
      String fileText = routingFile.getValue();

      String hostname = currentFile.getFileName().toString();
      if (!configurations.containsKey(hostname)) {
        continue;
      }

      Warnings warnings = buildWarnings();
      ParseEnvironmentRoutingTableJob job =
          new ParseEnvironmentRoutingTableJob(_settings, fileText, currentFile, warnings, this);
      jobs.add(job);
    }
    BatfishJobExecutor.runJobsInExecutor(
        _settings,
        _logger,
        jobs,
        routingTables,
        answerElement,
        _settings.getHaltOnParseError(),
        "Parse environment routing tables");
    _logger.printElapsedTime();
    return routingTables;
  }

  private SortedSet<NodeInterfacePair> parseInterfaceBlacklist(Path interfaceBlacklistPath) {
    String interfaceBlacklistText = CommonUtil.readFile(interfaceBlacklistPath);
    SortedSet<NodeInterfacePair> ifaces;
    try {
      ifaces =
          new BatfishObjectMapper()
              .<SortedSet<NodeInterfacePair>>readValue(
                  interfaceBlacklistText, new TypeReference<SortedSet<NodeInterfacePair>>() {});
    } catch (IOException e) {
      throw new BatfishException("Failed to parse interface blacklist", e);
    }
    return ifaces;
  }

  private SortedSet<String> parseNodeBlacklist(Path nodeBlacklistPath) {
    String nodeBlacklistText = CommonUtil.readFile(nodeBlacklistPath);
    SortedSet<String> nodes;
    try {
      nodes =
          new BatfishObjectMapper()
              .<SortedSet<String>>readValue(
                  nodeBlacklistText, new TypeReference<SortedSet<String>>() {});
    } catch (IOException e) {
      throw new BatfishException("Failed to parse node blacklist", e);
    }
    return nodes;
  }

  private NodeRoleSpecifier parseNodeRoles(Path nodeRolesPath) {
    _logger.info("Parsing: \"" + nodeRolesPath.toAbsolutePath() + "\"");
    String roleFileText = CommonUtil.readFile(nodeRolesPath);
    NodeRoleSpecifier specifier;
    try {
      specifier =
          new BatfishObjectMapper()
              .<NodeRoleSpecifier>readValue(
                  roleFileText, new TypeReference<NodeRoleSpecifier>() {});
    } catch (IOException e) {
      throw new BatfishException("Failed to parse node roles", e);
    }
    return specifier;
  }

  public Topology parseTopology(Path topologyFilePath) {
    _logger.info("*** PARSING TOPOLOGY ***\n");
    _logger.resetTimer();
    String topologyFileText = CommonUtil.readFile(topologyFilePath);
    _logger.info("Parsing: \"" + topologyFilePath.toAbsolutePath() + "\" ...");
    Topology topology = null;
    if (topologyFileText.equals("")) {
      throw new BatfishException("ERROR: empty topology\n");
    } else if (topologyFileText.startsWith("autostart")) {
      BatfishCombinedParser<?, ?> parser = null;
      TopologyExtractor extractor = null;
      parser = new GNS3TopologyCombinedParser(topologyFileText, _settings);
      extractor = new GNS3TopologyExtractor();
      ParserRuleContext tree = parse(parser);
      ParseTreeWalker walker = new ParseTreeWalker();
      walker.walk(extractor, tree);
      topology = extractor.getTopology();
    } else {
      try {
        BatfishObjectMapper mapper = new BatfishObjectMapper();
        topology = mapper.readValue(topologyFileText, Topology.class);
      } catch (IOException e) {
        _logger.fatal("...ERROR\n");
        throw new BatfishException("Topology format error", e);
      }
    }
    _logger.printElapsedTime();
    return topology;
  }

  private SortedMap<String, VendorConfiguration> parseVendorConfigurations(
      Map<Path, String> configurationData,
      ParseVendorConfigurationAnswerElement answerElement,
      ConfigurationFormat configurationFormat) {
    _logger.info("\n*** PARSING VENDOR CONFIGURATION FILES ***\n");
    _logger.resetTimer();
    SortedMap<String, VendorConfiguration> vendorConfigurations = new TreeMap<>();
    List<ParseVendorConfigurationJob> jobs = new ArrayList<>();
    for (Entry<Path, String> vendorFile : configurationData.entrySet()) {
      Path currentFile = vendorFile.getKey();
      String fileText = vendorFile.getValue();

      Warnings warnings = buildWarnings();
      ParseVendorConfigurationJob job =
          new ParseVendorConfigurationJob(
              _settings, fileText, currentFile, warnings, configurationFormat);
      jobs.add(job);
    }
    BatfishJobExecutor.runJobsInExecutor(
        _settings,
        _logger,
        jobs,
        vendorConfigurations,
        answerElement,
        _settings.getHaltOnParseError(),
        "Parse configurations");
    _logger.printElapsedTime();
    return vendorConfigurations;
  }

  @Override
  public AnswerElement pathDiff(HeaderSpace headerSpace) {
    if (SystemUtils.IS_OS_MAC_OSX) {
      // TODO: remove when z3 parallelism bug on OSX is fixed
      _settings.setSequential(true);
    }
    Settings settings = getSettings();
    checkDifferentialDataPlaneQuestionDependencies();
    String tag = getDifferentialFlowTag();

    // load base configurations and generate base data plane
    pushBaseEnvironment();
    Map<String, Configuration> baseConfigurations = loadConfigurations();
    Synthesizer baseDataPlaneSynthesizer = synthesizeDataPlane();
    Topology baseTopology = getEnvironmentTopology();
    popEnvironment();

    // load diff configurations and generate diff data plane
    pushDeltaEnvironment();
    Map<String, Configuration> diffConfigurations = loadConfigurations();
    Synthesizer diffDataPlaneSynthesizer = synthesizeDataPlane();
    Topology diffTopology = getEnvironmentTopology();
    popEnvironment();

    pushDeltaEnvironment();
    SortedSet<String> blacklistNodes = getNodeBlacklist();
    Set<NodeInterfacePair> blacklistInterfaces = getInterfaceBlacklist();
    SortedSet<Edge> blacklistEdges = getEdgeBlacklist();
    popEnvironment();

    BlacklistDstIpQuerySynthesizer blacklistQuery =
        new BlacklistDstIpQuerySynthesizer(
            null, blacklistNodes, blacklistInterfaces, blacklistEdges, baseConfigurations);

    // compute composite program and flows
    List<Synthesizer> commonEdgeSynthesizers = new ArrayList<>();
    commonEdgeSynthesizers.add(baseDataPlaneSynthesizer);
    commonEdgeSynthesizers.add(diffDataPlaneSynthesizer);
    commonEdgeSynthesizers.add(baseDataPlaneSynthesizer);

    List<CompositeNodJob> jobs = new ArrayList<>();

    // generate local edge reachability and black hole queries
    SortedSet<Edge> diffEdges = diffTopology.getEdges();
    for (Edge edge : diffEdges) {
      String ingressNode = edge.getNode1();
      String outInterface = edge.getInt1();
      String vrf =
          diffConfigurations.get(ingressNode).getInterfaces().get(outInterface).getVrf().getName();
      ReachEdgeQuerySynthesizer reachQuery =
          new ReachEdgeQuerySynthesizer(ingressNode, vrf, edge, true, headerSpace);
      ReachEdgeQuerySynthesizer noReachQuery =
          new ReachEdgeQuerySynthesizer(ingressNode, vrf, edge, true, new HeaderSpace());
      noReachQuery.setNegate(true);
      List<QuerySynthesizer> queries = new ArrayList<>();
      queries.add(reachQuery);
      queries.add(noReachQuery);
      queries.add(blacklistQuery);
      SortedSet<Pair<String, String>> nodes = new TreeSet<>();
      nodes.add(new Pair<>(ingressNode, vrf));
      CompositeNodJob job =
          new CompositeNodJob(settings, commonEdgeSynthesizers, queries, nodes, tag);
      jobs.add(job);
    }

    // we also need queries for nodes next to edges that are now missing,
    // in the case that those nodes still exist
    List<Synthesizer> missingEdgeSynthesizers = new ArrayList<>();
    missingEdgeSynthesizers.add(baseDataPlaneSynthesizer);
    missingEdgeSynthesizers.add(baseDataPlaneSynthesizer);
    SortedSet<Edge> baseEdges = baseTopology.getEdges();
    SortedSet<Edge> missingEdges = new TreeSet<>();
    missingEdges.addAll(baseEdges);
    missingEdges.removeAll(diffEdges);
    for (Edge missingEdge : missingEdges) {
      String ingressNode = missingEdge.getNode1();
      String outInterface = missingEdge.getInt1();
      if (diffConfigurations.containsKey(ingressNode)
          && diffConfigurations.get(ingressNode).getInterfaces().containsKey(outInterface)) {
        String vrf =
            diffConfigurations
                .get(ingressNode)
                .getInterfaces()
                .get(outInterface)
                .getVrf()
                .getName();
        ReachEdgeQuerySynthesizer reachQuery =
            new ReachEdgeQuerySynthesizer(ingressNode, vrf, missingEdge, true, headerSpace);
        List<QuerySynthesizer> queries = new ArrayList<>();
        queries.add(reachQuery);
        queries.add(blacklistQuery);
        SortedSet<Pair<String, String>> nodes = new TreeSet<>();
        nodes.add(new Pair<>(ingressNode, vrf));
        CompositeNodJob job =
            new CompositeNodJob(settings, missingEdgeSynthesizers, queries, nodes, tag);
        jobs.add(job);
      }
    }

    // TODO: maybe do something with nod answer element
    Set<Flow> flows = computeCompositeNodOutput(jobs, new NodAnswerElement());
    pushBaseEnvironment();
    getDataPlanePlugin().processFlows(flows);
    popEnvironment();
    pushDeltaEnvironment();
    getDataPlanePlugin().processFlows(flows);
    popEnvironment();

    AnswerElement answerElement = getHistory();
    return answerElement;
  }

  @Override
  public void popEnvironment() {
    int lastIndex = _testrigSettingsStack.size() - 1;
    _testrigSettings = _testrigSettingsStack.get(lastIndex);
    _testrigSettingsStack.remove(lastIndex);
  }

  private void populateFlowHistory(
      FlowHistory flowHistory, String envTag, Environment environment, String flowTag) {
    List<Flow> flows = _dataPlanePlugin.getHistoryFlows();
    List<FlowTrace> flowTraces = _dataPlanePlugin.getHistoryFlowTraces();
    int numEntries = flows.size();
    for (int i = 0; i < numEntries; i++) {
      Flow flow = flows.get(i);
      if (flow.getTag().equals(flowTag)) {
        FlowTrace flowTrace = flowTraces.get(i);
        flowHistory.addFlowTrace(flow, envTag, environment, flowTrace);
      }
    }
  }

  private void postProcessConfigurations(Collection<Configuration> configurations) {
    for (Configuration c : configurations) {
      // Set device type to host iff the configuration format is HOST
      if (c.getConfigurationFormat() == ConfigurationFormat.HOST) {
        c.setDeviceType(DeviceType.HOST);
      }
      for (Vrf vrf : c.getVrfs().values()) {
        // If vrf has BGP, OSPF, or RIP process and device isn't a host, set device type to router
        if (c.getDeviceType() == null
            && (vrf.getBgpProcess() != null
                || vrf.getOspfProcess() != null
                || vrf.getRipProcess() != null)) {
          c.setDeviceType(DeviceType.ROUTER);
        }
        // Compute OSPF interface costs where they are missing
        OspfProcess proc = vrf.getOspfProcess();
        if (proc != null) {
          proc.initInterfaceCosts();
        }
      }
      // If device was not a host or router, call it a switch
      if (c.getDeviceType() == null) {
        c.setDeviceType(DeviceType.SWITCH);
      }
    }
  }

  private void printSymmetricEdgePairs() {
    Map<String, Configuration> configs = loadConfigurations();
    SortedSet<Edge> edges = CommonUtil.synthesizeTopology(configs).getEdges();
    Set<Edge> symmetricEdgePairs = getSymmetricEdgePairs(edges);
    List<Edge> edgeList = new ArrayList<>();
    edgeList.addAll(symmetricEdgePairs);
    for (int i = 0; i < edgeList.size() / 2; i++) {
      Edge edge1 = edgeList.get(2 * i);
      Edge edge2 = edgeList.get(2 * i + 1);
      _logger.output(
          edge1.getNode1()
              + ":"
              + edge1.getInt1()
              + ","
              + edge1.getNode2()
              + ":"
              + edge1.getInt2()
              + " "
              + edge2.getNode1()
              + ":"
              + edge2.getInt1()
              + ","
              + edge2.getNode2()
              + ":"
              + edge2.getInt2()
              + "\n");
    }
    _logger.printElapsedTime();
  }

  private void processDeltaConfigurations(Map<String, Configuration> configurations) {
    Map<String, Configuration> deltaConfigurations = getDeltaConfigurations();
    configurations.putAll(deltaConfigurations);
    // TODO: deal with topological changes
  }

  @Override
  public Set<BgpAdvertisement> loadExternalBgpAnnouncements(
      Map<String, Configuration> configurations) {
    Set<BgpAdvertisement> advertSet = new LinkedHashSet<>();
    for (ExternalBgpAdvertisementPlugin plugin : _externalBgpAdvertisementPlugins) {
      Set<BgpAdvertisement> currentAdvertisements = plugin.loadExternalBgpAdvertisements();
      advertSet.addAll(currentAdvertisements);
    }
    return advertSet;
  }

  /**
   * Reads the external bgp announcement specified in the environment, and populates the
   * vendor-independent configurations with data about those announcements
   *
   * @param configurations The vendor-independent configurations to be modified
   */
  public Set<BgpAdvertisement> processExternalBgpAnnouncements(
      Map<String, Configuration> configurations, SortedSet<Long> allCommunities) {
    Set<BgpAdvertisement> advertSet = new LinkedHashSet<>();
    Path externalBgpAnnouncementsPath =
        _testrigSettings.getEnvironmentSettings().getExternalBgpAnnouncementsPath();
    if (Files.exists(externalBgpAnnouncementsPath)) {
      String externalBgpAnnouncementsFileContents =
          CommonUtil.readFile(externalBgpAnnouncementsPath);
      // Populate advertSet with BgpAdvertisements that
      // gets passed to populatePrecomputedBgpAdvertisements.
      // See populatePrecomputedBgpAdvertisements for the things that get
      // extracted from these advertisements.

      try {
        JSONObject jsonObj = new JSONObject(externalBgpAnnouncementsFileContents);

        JSONArray announcements = jsonObj.getJSONArray(BfConsts.PROP_BGP_ANNOUNCEMENTS);

        ObjectMapper mapper = new ObjectMapper();

        for (int index = 0; index < announcements.length(); index++) {
          JSONObject announcement = new JSONObject();
          announcement.put("@id", index);
          JSONObject announcementSrc = announcements.getJSONObject(index);
          for (Iterator<?> i = announcementSrc.keys(); i.hasNext(); ) {
            String key = (String) i.next();
            if (!key.equals("@id")) {
              announcement.put(key, announcementSrc.get(key));
            }
          }
          BgpAdvertisement bgpAdvertisement =
              mapper.readValue(announcement.toString(), BgpAdvertisement.class);
          allCommunities.addAll(bgpAdvertisement.getCommunities());
          advertSet.add(bgpAdvertisement);
        }

      } catch (JSONException | IOException e) {
        throw new BatfishException("Problems parsing JSON in " + externalBgpAnnouncementsPath, e);
      }
    }
    return advertSet;
  }

  @Override
  public void processFlows(Set<Flow> flows) {
    _dataPlanePlugin.processFlows(flows);
  }

  /**
   * Helper function to disable a blacklisted interface and update the given {@link
   * ValidateEnvironmentAnswerElement} if the interface does not actually exist.
   */
  private static void blacklistInterface(
      Map<String, Configuration> configurations,
      ValidateEnvironmentAnswerElement veae,
      NodeInterfacePair iface) {
    String hostname = iface.getHostname();
    String ifaceName = iface.getInterface();
    @Nullable Configuration node = configurations.get(hostname);
    if (node == null) {
      veae.setValid(false);
      veae.getUndefinedInterfaceBlacklistNodes().add(hostname);
      return;
    }

    @Nullable Interface nodeIface = node.getInterfaces().get(ifaceName);
    if (nodeIface == null) {
      veae.setValid(false);
      veae.getUndefinedInterfaceBlacklistInterfaces()
          .computeIfAbsent(hostname, k -> new TreeSet<>())
          .add(ifaceName);
      return;
    }

    nodeIface.setActive(false);
    nodeIface.setBlacklisted(true);
  }

  private void processInterfaceBlacklist(
      Map<String, Configuration> configurations, ValidateEnvironmentAnswerElement veae) {
    Set<NodeInterfacePair> blacklistInterfaces = getInterfaceBlacklist();
    for (NodeInterfacePair p : blacklistInterfaces) {
      blacklistInterface(configurations, veae, p);
    }
  }

  private void processNodeBlacklist(
      Map<String, Configuration> configurations, ValidateEnvironmentAnswerElement veae) {
    SortedSet<String> blacklistNodes = getNodeBlacklist();
    for (String hostname : blacklistNodes) {
      Configuration node = configurations.get(hostname);
      if (node != null) {
        for (Interface iface : node.getInterfaces().values()) {
          iface.setActive(false);
          iface.setBlacklisted(true);
        }
      } else {
        veae.setValid(false);
        veae.getUndefinedNodeBlacklistNodes().add(hostname);
      }
    }
  }

  /**
   * Set the roles of each configuration. Use an explicitly provided {@link NodeRoleSpecifier} if
   * one exists; otherwise use the results of our node-role inference.
   */
  private void processNodeRoles(
      Map<String, Configuration> configurations, ValidateEnvironmentAnswerElement veae) {
    NodeRoleSpecifier specifier = getNodeRoleSpecifier(false);
    SortedMap<String, SortedSet<String>> nodeRoles =
        specifier.createNodeRolesMap(configurations.keySet());
    for (Entry<String, SortedSet<String>> nodeRolesEntry : nodeRoles.entrySet()) {
      String hostname = nodeRolesEntry.getKey();
      Configuration config = configurations.get(hostname);
      if (config == null) {
        veae.setValid(false);
        veae.getUndefinedNodeRoleSpecifierNodes().add(hostname);
      } else {
        SortedSet<String> roles = nodeRolesEntry.getValue();
        config.setRoles(roles);
      }
    }
  }

  private Topology processTopologyFile(Path topologyFilePath) {
    Topology topology = parseTopology(topologyFilePath);
    return topology;
  }

  @Override
  public void pushBaseEnvironment() {
    _testrigSettingsStack.add(_testrigSettings);
    _testrigSettings = _baseTestrigSettings;
  }

  @Override
  public void pushDeltaEnvironment() {
    _testrigSettingsStack.add(_testrigSettings);
    _testrigSettings = _deltaTestrigSettings;
  }

  private SortedMap<Path, String> readConfigurationFiles(Path testRigPath, String configsType) {
    _logger.infof("\n*** READING %s FILES ***\n", configsType);
    _logger.resetTimer();
    SortedMap<Path, String> configurationData = new TreeMap<>();
    Path configsPath = testRigPath.resolve(configsType);
    List<Path> configFilePaths = listAllFiles(configsPath);
    AtomicInteger completed =
        newBatch("Reading network configuration files", configFilePaths.size());
    for (Path file : configFilePaths) {
      _logger.debug("Reading: \"" + file + "\"\n");
      String fileTextRaw = CommonUtil.readFile(file.toAbsolutePath());
      String fileText = fileTextRaw + ((fileTextRaw.length() != 0) ? "\n" : "");
      configurationData.put(file, fileText);
      completed.incrementAndGet();
    }
    _logger.printElapsedTime();
    return configurationData;
  }

  @Nullable
  @Override
  public String readExternalBgpAnnouncementsFile() {
    Path externalBgpAnnouncementsPath =
        _testrigSettings.getEnvironmentSettings().getExternalBgpAnnouncementsPath();
    if (Files.exists(externalBgpAnnouncementsPath)) {
      String externalBgpAnnouncementsFileContents =
          CommonUtil.readFile(externalBgpAnnouncementsPath);
      return externalBgpAnnouncementsFileContents;
    } else {
      return null;
    }
  }

  private SortedMap<Path, String> readFiles(Path directory, String description) {
    _logger.infof("\n*** READING FILES: %s ***\n", description);
    _logger.resetTimer();
    SortedMap<Path, String> fileData = new TreeMap<>();
    List<Path> filePaths;
    try (Stream<Path> paths = CommonUtil.list(directory)) {
      filePaths =
          paths
              .filter(path -> !path.getFileName().toString().startsWith("."))
              .sorted()
              .collect(Collectors.toList());
    }
    AtomicInteger completed = newBatch("Reading files: " + description, filePaths.size());
    for (Path file : filePaths) {
      _logger.debug("Reading: \"" + file + "\"\n");
      String fileTextRaw = CommonUtil.readFile(file.toAbsolutePath());
      String fileText = fileTextRaw + ((fileTextRaw.length() != 0) ? "\n" : "");
      fileData.put(file, fileText);
      completed.incrementAndGet();
    }
    _logger.printElapsedTime();
    return fileData;
  }

  /**
   * Read Iptable Files for each host in the keyset of {@code hostConfigurations}, and store the
   * contents in {@code iptablesDate}. Each task fails if the Iptable file specified by host is not
   * under {@code testRigPath} or does not exist.
   *
   * @throws BatfishException if there is a failed task and {@code _exitOnFirstError} is set
   * @throws CompositeBatfishException if there is at least one failed task, {@code
   *     _exitOnFirstError} is not set, and {@code _haltOnParseError} is set.
   */
  void readIptableFiles(
      Path testRigPath,
      SortedMap<String, VendorConfiguration> hostConfigurations,
      SortedMap<Path, String> iptablesData,
      ParseVendorConfigurationAnswerElement answerElement) {
    List<BatfishException> failureCauses = new ArrayList<>();
    for (VendorConfiguration vc : hostConfigurations.values()) {
      HostConfiguration hostConfig = (HostConfiguration) vc;
      if (hostConfig.getIptablesFile() != null) {
        Path path = Paths.get(testRigPath.toString(), hostConfig.getIptablesFile());

        // ensure that the iptables file is not taking us outside of the
        // testrig
        try {
          if (!path.toFile().getCanonicalPath().contains(testRigPath.toFile().getCanonicalPath())
              || !path.toFile().exists()) {
            String failureMessage =
                String.format(
                    "Iptables file %s for host %s is not contained within the testrig",
                    hostConfig.getIptablesFile(), hostConfig.getHostname());
            BatfishException bfc;
            if (answerElement.getErrors().containsKey(hostConfig.getHostname())) {
              bfc =
                  new BatfishException(
                      failureMessage,
                      answerElement.getErrors().get(hostConfig.getHostname()).getException());
              answerElement.getErrors().put(hostConfig.getHostname(), bfc.getBatfishStackTrace());
            } else {
              bfc = new BatfishException(failureMessage);
              if (_settings.getExitOnFirstError()) {
                throw bfc;
              } else {
                failureCauses.add(bfc);
                answerElement.getErrors().put(hostConfig.getHostname(), bfc.getBatfishStackTrace());
                answerElement.getParseStatus().put(hostConfig.getHostname(), ParseStatus.FAILED);
              }
            }
          } else {
            String fileText = CommonUtil.readFile(path);
            iptablesData.put(path, fileText);
          }
        } catch (IOException e) {
          throw new BatfishException("Could not get canonical path", e);
        }
      }
    }

    if (_settings.getHaltOnParseError() && !failureCauses.isEmpty()) {
      throw new CompositeBatfishException(
          new BatfishException(
              "Fatal exception due to at least one Iptables file is not contained"
                  + " within the testrig"),
          failureCauses);
    }
  }

  @Override
  public AnswerElement reducedReachability(
      HeaderSpace headerSpace, NodesSpecifier ingressNodeRegex) {
    if (SystemUtils.IS_OS_MAC_OSX) {
      // TODO: remove when z3 parallelism bug on OSX is fixed
      _settings.setSequential(true);
    }
    Settings settings = getSettings();
    checkDifferentialDataPlaneQuestionDependencies();
    String tag = getDifferentialFlowTag();

    // load base configurations and generate base data plane
    pushBaseEnvironment();
    Map<String, Configuration> baseConfigurations = loadConfigurations();
    Synthesizer baseDataPlaneSynthesizer = synthesizeDataPlane();
    popEnvironment();

    // load diff configurations and generate diff data plane
    pushDeltaEnvironment();
    Map<String, Configuration> diffConfigurations = loadConfigurations();
    Synthesizer diffDataPlaneSynthesizer = synthesizeDataPlane();
    popEnvironment();

    Set<String> commonNodes = new TreeSet<>();
    commonNodes.addAll(baseConfigurations.keySet());
    commonNodes.retainAll(diffConfigurations.keySet());

    pushDeltaEnvironment();
    SortedSet<String> blacklistNodes = getNodeBlacklist();
    Set<NodeInterfacePair> blacklistInterfaces = getInterfaceBlacklist();
    SortedSet<Edge> blacklistEdges = getEdgeBlacklist();
    popEnvironment();

    BlacklistDstIpQuerySynthesizer blacklistQuery =
        new BlacklistDstIpQuerySynthesizer(
            null, blacklistNodes, blacklistInterfaces, blacklistEdges, baseConfigurations);

    // compute composite program and flows
    List<Synthesizer> synthesizers = new ArrayList<>();
    synthesizers.add(baseDataPlaneSynthesizer);
    synthesizers.add(diffDataPlaneSynthesizer);
    synthesizers.add(baseDataPlaneSynthesizer);

    List<CompositeNodJob> jobs = new ArrayList<>();

    Set<String> ingressNodes = ingressNodeRegex.getMatchingNodes(baseConfigurations);

    // generate base reachability and diff blackhole and blacklist queries
    for (String node : commonNodes) {
      if (!ingressNodes.contains(node)) {
        // Skip nodes that don't match the ingress node regex.
        continue;
      }
      for (String vrf : baseConfigurations.get(node).getVrfs().keySet()) {
        Map<String, Set<String>> nodeVrfs = new TreeMap<>();
        nodeVrfs.put(node, Collections.singleton(vrf));
        ReachabilityQuerySynthesizer acceptQuery =
            new ReachabilityQuerySynthesizer(
                Collections.singleton(ForwardingAction.ACCEPT), headerSpace,
                Collections.<String>emptySet(), nodeVrfs,
                Collections.<String>emptySet(), Collections.<String>emptySet());
        ReachabilityQuerySynthesizer notAcceptQuery =
            new ReachabilityQuerySynthesizer(
                Collections.singleton(ForwardingAction.ACCEPT),
                new HeaderSpace(),
                Collections.<String>emptySet(),
                nodeVrfs,
                Collections.<String>emptySet(),
                Collections.<String>emptySet());
        notAcceptQuery.setNegate(true);
        SortedSet<Pair<String, String>> nodes = new TreeSet<>();
        nodes.add(new Pair<>(node, vrf));
        List<QuerySynthesizer> queries = new ArrayList<>();
        queries.add(acceptQuery);
        queries.add(notAcceptQuery);
        queries.add(blacklistQuery);
        CompositeNodJob job = new CompositeNodJob(settings, synthesizers, queries, nodes, tag);
        jobs.add(job);
      }
    }

    // TODO: maybe do something with nod answer element
    Set<Flow> flows = computeCompositeNodOutput(jobs, new NodAnswerElement());
    pushBaseEnvironment();
    getDataPlanePlugin().processFlows(flows);
    popEnvironment();
    pushDeltaEnvironment();
    getDataPlanePlugin().processFlows(flows);
    popEnvironment();

    AnswerElement answerElement = getHistory();
    return answerElement;
  }

  @Override
  public void registerAnswerer(
      String questionName,
      String questionClassName,
      BiFunction<Question, IBatfish, Answerer> answererCreator) {
    _answererCreators.put(questionName, answererCreator);
  }

  @Override
  public void registerBgpTablePlugin(BgpTableFormat format, BgpTablePlugin bgpTablePlugin) {
    _bgpTablePlugins.put(format, bgpTablePlugin);
  }

  @Override
  public void registerExternalBgpAdvertisementPlugin(
      ExternalBgpAdvertisementPlugin externalBgpAdvertisementPlugin) {
    _externalBgpAdvertisementPlugins.add(externalBgpAdvertisementPlugin);
  }

  private void repairConfigurations() {
    Path outputPath = _testrigSettings.getSerializeIndependentPath();
    CommonUtil.deleteDirectory(outputPath);
    ParseVendorConfigurationAnswerElement pvcae = loadParseVendorConfigurationAnswerElement();
    if (!Version.isCompatibleVersion("Service", "Old parsed configurations", pvcae.getVersion())) {
      repairVendorConfigurations();
    }
    Path inputPath = _testrigSettings.getSerializeVendorPath();
    serializeIndependentConfigs(inputPath, outputPath);
  }

  private void repairDataPlane() {
    Path dataPlanePath = _testrigSettings.getEnvironmentSettings().getDataPlanePath();
    Path dataPlaneAnswerPath = _testrigSettings.getEnvironmentSettings().getDataPlaneAnswerPath();
    CommonUtil.deleteIfExists(dataPlanePath);
    CommonUtil.deleteIfExists(dataPlaneAnswerPath);
    computeDataPlane(false);
  }

  /**
   * Applies the current environment to the specified configurations and updates the given {@link
   * ValidateEnvironmentAnswerElement}. Applying the environment includes:
   *
   * <ul>
   *   <li>Applying node and interface blacklists.
   *   <li>Applying node and interface blacklists.
   * </ul>
   */
  private void updateBlacklistedAndInactiveConfigs(
      Map<String, Configuration> configurations, ValidateEnvironmentAnswerElement veae) {
    processNodeBlacklist(configurations, veae);
    processInterfaceBlacklist(configurations, veae);
    // We do not process the edge blacklist here. Instead, we rely on these edges being explicitly
    // deleted from the Topology (aka list of edges) that is used along with configurations in
    // answering questions.
    disableUnusableVlanInterfaces(configurations);
    disableUnusableVpnInterfaces(configurations);
  }

  /**
   * Ensures that the current configurations for the current testrig+environment are up to date.
   * Among other things, this includes:
   *
   * <ul>
   *   <li>Invalidating cached configs if the in-memory copy has been changed by question
   *       processing.
   *   <li>Re-loading configurations from disk, including re-parsing if the configs were parsed on a
   *       previous version of Batfish.
   *   <li>Re-applying the environment to the configs, to ensure that blacklists are honored.
   * </ul>
   */
  private void repairEnvironment() {
    if (!_monotonicCache) {
      _cachedConfigurations.invalidate(_testrigSettings);
    }
    SortedMap<String, Configuration> configurations = loadConfigurationsWithoutValidation();
    processDeltaConfigurations(configurations);

    ValidateEnvironmentAnswerElement veae = new ValidateEnvironmentAnswerElement();
    veae.setVersion(Version.getVersion());
    veae.setValid(true);

    updateBlacklistedAndInactiveConfigs(configurations, veae);
    processNodeRoles(configurations, veae);

    serializeObject(
        veae, _testrigSettings.getEnvironmentSettings().getValidateEnvironmentAnswerPath());
  }

  private void repairEnvironmentBgpTables() {
    EnvironmentSettings envSettings = _testrigSettings.getEnvironmentSettings();
    Path answerPath = envSettings.getParseEnvironmentBgpTablesAnswerPath();
    Path bgpTablesOutputPath = envSettings.getSerializeEnvironmentBgpTablesPath();
    CommonUtil.deleteIfExists(answerPath);
    CommonUtil.deleteDirectory(bgpTablesOutputPath);
    computeEnvironmentBgpTables();
  }

  private void repairEnvironmentRoutingTables() {
    EnvironmentSettings envSettings = _testrigSettings.getEnvironmentSettings();
    Path answerPath = envSettings.getParseEnvironmentRoutingTablesAnswerPath();
    Path rtOutputPath = envSettings.getSerializeEnvironmentRoutingTablesPath();
    CommonUtil.deleteIfExists(answerPath);
    CommonUtil.deleteDirectory(rtOutputPath);
    computeEnvironmentRoutingTables();
  }

  private void repairVendorConfigurations() {
    Path outputPath = _testrigSettings.getSerializeVendorPath();
    CommonUtil.deleteDirectory(outputPath);
    Path testRigPath = _testrigSettings.getTestRigPath();
    serializeVendorConfigs(testRigPath, outputPath);
  }

  private AnswerElement report() {
    ReportAnswerElement answerElement = new ReportAnswerElement();
    checkQuestionsDirExists();
    Path questionsDir =
        _settings.getActiveTestrigSettings().getBasePath().resolve(BfConsts.RELPATH_QUESTIONS_DIR);
    ConcurrentMap<Path, String> answers = new ConcurrentHashMap<>();
    try (DirectoryStream<Path> questions = Files.newDirectoryStream(questionsDir)) {
      questions.forEach(
          questionDirPath ->
              answers.put(
                  questionDirPath.resolve(BfConsts.RELPATH_ANSWER_JSON),
                  !questionDirPath.getFileName().startsWith(".")
                          && Files.exists(questionDirPath.resolve(BfConsts.RELPATH_ANSWER_JSON))
                      ? CommonUtil.readFile(questionDirPath.resolve(BfConsts.RELPATH_ANSWER_JSON))
                      : ""));
    } catch (IOException e1) {
      throw new BatfishException(
          "Could not create directory stream for '" + questionsDir + "'", e1);
    }
    ObjectMapper mapper = new BatfishObjectMapper();
    for (Entry<Path, String> entry : answers.entrySet()) {
      Path answerPath = entry.getKey();
      String answerText = entry.getValue();
      if (!answerText.equals("")) {
        try {
          answerElement.getJsonAnswers().add(mapper.readTree(answerText));
        } catch (IOException e) {
          throw new BatfishException(
              "Error mapping JSON content of '" + answerPath + "' to object", e);
        }
      }
    }
    return answerElement;
  }

  public Answer run() {
    newBatch("Begin job", 0);
    loadPlugins();
    boolean action = false;
    Answer answer = new Answer();

    if (_settings.getPrintSymmetricEdgePairs()) {
      printSymmetricEdgePairs();
      return answer;
    }

    if (_settings.getReport()) {
      answer.addAnswerElement(report());
      return answer;
    }

    if (_settings.getSynthesizeJsonTopology()) {
      writeJsonTopology();
      return answer;
    }

    if (_settings.getHistogram()) {
      histogram(_testrigSettings.getTestRigPath());
      return answer;
    }

    if (_settings.getGenerateOspfTopologyPath() != null) {
      generateOspfConfigs(
          _settings.getGenerateOspfTopologyPath(), _testrigSettings.getSerializeIndependentPath());
      return answer;
    }

    if (_settings.getFlatten()) {
      Path flattenSource = _testrigSettings.getTestRigPath();
      Path flattenDestination = _settings.getFlattenDestination();
      flatten(flattenSource, flattenDestination);
      return answer;
    }

    if (_settings.getGenerateStubs()) {
      String inputRole = _settings.getGenerateStubsInputRole();
      String interfaceDescriptionRegex = _settings.getGenerateStubsInterfaceDescriptionRegex();
      int stubAs = _settings.getGenerateStubsRemoteAs();
      generateStubs(inputRole, stubAs, interfaceDescriptionRegex);
      return answer;
    }

    // if (_settings.getZ3()) {
    // Map<String, Configuration> configurations = loadConfigurations();
    // String dataPlanePath = _envSettings.getDataPlanePath();
    // if (dataPlanePath == null) {
    // throw new BatfishException("Missing path to data plane");
    // }
    // File dataPlanePathAsFile = new File(dataPlanePath);
    // genZ3(configurations, dataPlanePathAsFile);
    // return answer;
    // }
    //
    // if (_settings.getRoleTransitQuery()) {
    // genRoleTransitQueries();
    // return answer;
    // }

    if (_settings.getSerializeVendor()) {
      Path testRigPath = _testrigSettings.getTestRigPath();
      Path outputPath = _testrigSettings.getSerializeVendorPath();
      answer.append(serializeVendorConfigs(testRigPath, outputPath));
      action = true;
    }

    if (_settings.getSerializeIndependent()) {
      Path inputPath = _testrigSettings.getSerializeVendorPath();
      Path outputPath = _testrigSettings.getSerializeIndependentPath();
      answer.append(serializeIndependentConfigs(inputPath, outputPath));
      action = true;
    }

    if (_settings.getInitInfo()) {
      InitInfoAnswerElement initInfoAnswerElement = initInfo(true, false);
      // In this context we can remove parse trees because they will be returned in preceding answer
      // element. Note that parse trees are not removed when asking initInfo as its own question.
      initInfoAnswerElement.setParseTrees(Collections.emptySortedMap());
      answer.addAnswerElement(initInfoAnswerElement);
      action = true;
    }

    if (_settings.getCompileEnvironment()) {
      answer.append(compileEnvironmentConfigurations(_testrigSettings));
      action = true;
    }

    if (_settings.getAnswer()) {
      answer.append(answer());
      action = true;
    }

    if (_settings.getAnalyze()) {
      answer.append(analyze());
      action = true;
    }

    if (_settings.getDataPlane()) {
      answer.append(computeDataPlane(_settings.getDiffActive()));
      action = true;
    }

    if (_settings.getValidateEnvironment()) {
      answer.append(validateEnvironment());
      action = true;
    }

    if (!action) {
      throw new CleanBatfishException("No task performed! Run with -help flag to see usage\n");
    }
    return answer;
  }

  public static void serializeAsJson(Path outputPath, Object object, String objectName) {
    try {
      new BatfishObjectMapper().writeValue(outputPath.toFile(), object);
    } catch (IOException e) {
      throw new BatfishException("Could not serialize " + objectName + " ", e);
    }
  }

  private Answer serializeAwsConfigs(Path testRigPath, Path outputPath) {
    Answer answer = new Answer();
    Map<Path, String> configurationData =
        readConfigurationFiles(testRigPath, BfConsts.RELPATH_AWS_CONFIGS_DIR);
    AwsConfiguration config;
    try (ActiveSpan parseAwsConfigsSpan =
        GlobalTracer.get().buildSpan("Parse AWS configs").startActive()) {
      assert parseAwsConfigsSpan != null; // avoid unused warning
      config = parseAwsConfigurations(configurationData);
    }

    _logger.info("\n*** SERIALIZING AWS CONFIGURATION STRUCTURES ***\n");
    _logger.resetTimer();
    outputPath.toFile().mkdirs();
    Path currentOutputPath = outputPath.resolve(BfConsts.RELPATH_AWS_CONFIGS_FILE);
    _logger.debug("Serializing AWS to " + currentOutputPath + "\"...");
    serializeObject(config, currentOutputPath);
    _logger.debug("OK\n");
    _logger.printElapsedTime();
    return answer;
  }

  private Answer serializeEnvironmentBgpTables(Path inputPath, Path outputPath) {
    Answer answer = new Answer();
    ParseEnvironmentBgpTablesAnswerElement answerElement =
        new ParseEnvironmentBgpTablesAnswerElement();
    answerElement.setVersion(Version.getVersion());
    answer.addAnswerElement(answerElement);
    SortedMap<String, BgpAdvertisementsByVrf> bgpTables =
        getEnvironmentBgpTables(inputPath, answerElement);
    serializeEnvironmentBgpTables(bgpTables, outputPath);
    serializeObject(
        answerElement,
        _testrigSettings.getEnvironmentSettings().getParseEnvironmentBgpTablesAnswerPath());
    return answer;
  }

  private void serializeEnvironmentBgpTables(
      SortedMap<String, BgpAdvertisementsByVrf> bgpTables, Path outputPath) {
    if (bgpTables == null) {
      throw new BatfishException("Exiting due to parsing error(s)");
    }
    _logger.info("\n*** SERIALIZING ENVIRONMENT BGP TABLES ***\n");
    _logger.resetTimer();
    outputPath.toFile().mkdirs();
    SortedMap<Path, BgpAdvertisementsByVrf> output = new TreeMap<>();
    bgpTables.forEach(
        (name, rt) -> {
          Path currentOutputPath = outputPath.resolve(name);
          output.put(currentOutputPath, rt);
        });
    serializeObjects(output);
    _logger.printElapsedTime();
  }

  private Answer serializeEnvironmentRoutingTables(Path inputPath, Path outputPath) {
    Answer answer = new Answer();
    ParseEnvironmentRoutingTablesAnswerElement answerElement =
        new ParseEnvironmentRoutingTablesAnswerElement();
    answerElement.setVersion(Version.getVersion());
    answer.addAnswerElement(answerElement);
    SortedMap<String, RoutesByVrf> routingTables =
        getEnvironmentRoutingTables(inputPath, answerElement);
    serializeEnvironmentRoutingTables(routingTables, outputPath);
    serializeObject(
        answerElement,
        _testrigSettings.getEnvironmentSettings().getParseEnvironmentRoutingTablesAnswerPath());
    return answer;
  }

  private void serializeEnvironmentRoutingTables(
      SortedMap<String, RoutesByVrf> routingTables, Path outputPath) {
    if (routingTables == null) {
      throw new BatfishException("Exiting due to parsing error(s)");
    }
    _logger.info("\n*** SERIALIZING ENVIRONMENT ROUTING TABLES ***\n");
    _logger.resetTimer();
    outputPath.toFile().mkdirs();
    SortedMap<Path, RoutesByVrf> output = new TreeMap<>();
    routingTables.forEach(
        (name, rt) -> {
          Path currentOutputPath = outputPath.resolve(name);
          output.put(currentOutputPath, rt);
        });
    serializeObjects(output);
    _logger.printElapsedTime();
  }

  private SortedMap<String, VendorConfiguration> serializeHostConfigs(
      Path testRigPath, Path outputPath, ParseVendorConfigurationAnswerElement answerElement) {
    SortedMap<Path, String> configurationData =
        readConfigurationFiles(testRigPath, BfConsts.RELPATH_HOST_CONFIGS_DIR);
    // read the host files
    SortedMap<String, VendorConfiguration> allHostConfigurations;
    try (ActiveSpan parseHostConfigsSpan =
        GlobalTracer.get().buildSpan("Parse host configs").startActive()) {
      assert parseHostConfigsSpan != null; // avoid unused warning
      allHostConfigurations =
          parseVendorConfigurations(configurationData, answerElement, ConfigurationFormat.HOST);
    }
    if (allHostConfigurations == null) {
      throw new BatfishException("Exiting due to parser errors");
    }
    _logger.infof(
        "Testrig:%s in container:%s has total number of host configs:%d",
        getTestrigName(), getContainerName(), allHostConfigurations.size());

    // split into hostConfigurations and overlayConfigurations
    SortedMap<String, VendorConfiguration> overlayConfigurations =
        allHostConfigurations
            .entrySet()
            .stream()
            .filter(e -> ((HostConfiguration) e.getValue()).getOverlay())
            .collect(
                Collectors.toMap(Entry::getKey, Entry::getValue, (v1, v2) -> v1, TreeMap::new));
    SortedMap<String, VendorConfiguration> nonOverlayHostConfigurations =
        allHostConfigurations
            .entrySet()
            .stream()
            .filter(e -> !((HostConfiguration) e.getValue()).getOverlay())
            .collect(
                Collectors.toMap(Entry::getKey, Entry::getValue, (v1, v2) -> v1, TreeMap::new));

    // read and associate iptables files for specified hosts
    SortedMap<Path, String> iptablesData = new TreeMap<>();
    readIptableFiles(testRigPath, allHostConfigurations, iptablesData, answerElement);

    SortedMap<String, VendorConfiguration> iptablesConfigurations =
        parseVendorConfigurations(iptablesData, answerElement, ConfigurationFormat.IPTABLES);
    for (VendorConfiguration vc : allHostConfigurations.values()) {
      HostConfiguration hostConfig = (HostConfiguration) vc;
      if (hostConfig.getIptablesFile() != null) {
        Path path = Paths.get(testRigPath.toString(), hostConfig.getIptablesFile());
        String relativePathStr = _testrigSettings.getBasePath().relativize(path).toString();
        if (iptablesConfigurations.containsKey(relativePathStr)) {
          hostConfig.setIptablesVendorConfig(
              (IptablesVendorConfiguration) iptablesConfigurations.get(relativePathStr));
        }
      }
    }

    // now, serialize
    _logger.info("\n*** SERIALIZING VENDOR CONFIGURATION STRUCTURES ***\n");
    _logger.resetTimer();
    CommonUtil.createDirectories(outputPath);

    Map<Path, VendorConfiguration> output = new TreeMap<>();
    nonOverlayHostConfigurations.forEach(
        (name, vc) -> {
          Path currentOutputPath = outputPath.resolve(name);
          output.put(currentOutputPath, vc);
        });
    serializeObjects(output);
    // serialize warnings
    serializeObject(answerElement, _testrigSettings.getParseAnswerPath());
    _logger.printElapsedTime();
    return overlayConfigurations;
  }

  private void serializeIndependentConfigs(
      Map<String, Configuration> configurations, Path outputPath) {
    if (configurations == null) {
      throw new BatfishException("Exiting due to conversion error(s)");
    }
    _logger.info("\n*** SERIALIZING VENDOR-INDEPENDENT CONFIGURATION STRUCTURES ***\n");
    _logger.resetTimer();
    outputPath.toFile().mkdirs();
    Map<Path, Configuration> output = new TreeMap<>();
    configurations.forEach(
        (name, c) -> {
          Path currentOutputPath = outputPath.resolve(name);
          output.put(currentOutputPath, c);
        });
    serializeObjects(output);
    _logger.printElapsedTime();
  }

  Answer serializeIndependentConfigs(Path vendorConfigPath, Path outputPath) {
    Answer answer = new Answer();
    ConvertConfigurationAnswerElement answerElement = new ConvertConfigurationAnswerElement();
    answerElement.setVersion(Version.getVersion());
    if (_settings.getVerboseParse()) {
      answer.addAnswerElement(answerElement);
    }
    Map<String, Configuration> configurations = getConfigurations(vendorConfigPath, answerElement);
    Topology testrigTopology =
        computeTestrigTopology(_testrigSettings.getTestRigPath(), configurations);
    serializeAsJson(_testrigSettings.getTopologyPath(), testrigTopology, "testrig topology");
    checkTopology(configurations, testrigTopology);
    org.batfish.datamodel.pojo.Topology pojoTopology =
        org.batfish.datamodel.pojo.Topology.create(
            _testrigSettings.getName(), configurations, testrigTopology);
    serializeAsJson(_testrigSettings.getPojoTopologyPath(), pojoTopology, "testrig pojo topology");
    serializeIndependentConfigs(configurations, outputPath);
    serializeObject(answerElement, _testrigSettings.getConvertAnswerPath());

    ValidateEnvironmentAnswerElement veae = new ValidateEnvironmentAnswerElement();
    veae.setValid(true);
    veae.setVersion(Version.getVersion());
    updateBlacklistedAndInactiveConfigs(configurations, veae);
    Topology envTopology = computeEnvironmentTopology(configurations);
    serializeAsJson(
        _testrigSettings.getEnvironmentSettings().getSerializedTopologyPath(),
        envTopology,
        "environment topology");

    NodeRoleSpecifier roleSpecifier = inferNodeRoles(configurations);
    serializeAsJson(
        _testrigSettings.getInferredNodeRolesPath(), roleSpecifier, "inferred node roles");

    return answer;
  }

  private void serializeNetworkConfigs(
      Path testRigPath,
      Path outputPath,
      ParseVendorConfigurationAnswerElement answerElement,
      SortedMap<String, VendorConfiguration> overlayHostConfigurations) {
    Map<Path, String> configurationData =
        readConfigurationFiles(testRigPath, BfConsts.RELPATH_CONFIGURATIONS_DIR);
    Map<String, VendorConfiguration> vendorConfigurations;
    try (ActiveSpan parseNetworkConfigsSpan =
        GlobalTracer.get().buildSpan("Parse network configs").startActive()) {
      assert parseNetworkConfigsSpan != null; // avoid unused warning
      vendorConfigurations =
          parseVendorConfigurations(configurationData, answerElement, ConfigurationFormat.UNKNOWN);
    }
    if (vendorConfigurations == null) {
      throw new BatfishException("Exiting due to parser errors");
    }
    _logger.infof(
        "Testrig:%s in container:%s has total number of network configs:%d",
        getTestrigName(), getContainerName(), vendorConfigurations.size());
    _logger.info("\n*** SERIALIZING VENDOR CONFIGURATION STRUCTURES ***\n");
    _logger.resetTimer();
    CommonUtil.createDirectories(outputPath);
    Map<Path, VendorConfiguration> output = new TreeMap<>();
    vendorConfigurations.forEach(
        (name, vc) -> {
          if (name.contains(File.separator)) {
            // iptables will get a hostname like configs/iptables-save if they
            // are not set up correctly using host files
            _logger.errorf("Cannot serialize configuration with hostname %s\n", name);
            answerElement.addRedFlagWarning(
                name,
                new Warning(
                    "Cannot serialize network config. Bad hostname " + name.replace("\\", "/"),
                    "MISCELLANEOUS"));
          } else {
            // apply overlay if it exists
            VendorConfiguration overlayConfig = overlayHostConfigurations.get(name);
            if (overlayConfig != null) {
              vc.setOverlayConfiguration(overlayConfig);
              overlayHostConfigurations.remove(name);
            }

            Path currentOutputPath = outputPath.resolve(name);
            output.put(currentOutputPath, vc);
          }
        });

    // warn about unused overlays
    overlayHostConfigurations.forEach(
        (name, overlay) -> {
          answerElement.getParseStatus().put(name, ParseStatus.ORPHANED);
        });

    serializeObjects(output);
    _logger.printElapsedTime();
  }

  public <S extends Serializable> void serializeObjects(Map<Path, S> objectsByPath) {
    if (objectsByPath.isEmpty()) {
      return;
    }

    int size = objectsByPath.size();
    String className = objectsByPath.values().iterator().next().getClass().getName();
    AtomicInteger serializeCompleted =
        newBatch(String.format("Serializing '%s' instances to disk", className), size);
    objectsByPath
        .entrySet()
        .parallelStream()
        .forEach(
            entry -> {
              Path outputPath = entry.getKey();
              S object = entry.getValue();
              serializeObject(object, outputPath);
              serializeCompleted.incrementAndGet();
            });
  }

  Answer serializeVendorConfigs(Path testRigPath, Path outputPath) {
    Answer answer = new Answer();
    boolean configsFound = false;

    // look for network configs
    Path networkConfigsPath = testRigPath.resolve(BfConsts.RELPATH_CONFIGURATIONS_DIR);
    ParseVendorConfigurationAnswerElement answerElement =
        new ParseVendorConfigurationAnswerElement();
    answerElement.setVersion(Version.getVersion());
    if (_settings.getVerboseParse()) {
      answer.addAnswerElement(answerElement);
    }

    // look for host configs and overlay configs
    SortedMap<String, VendorConfiguration> overlayHostConfigurations = new TreeMap<>();
    Path hostConfigsPath = testRigPath.resolve(BfConsts.RELPATH_HOST_CONFIGS_DIR);
    if (Files.exists(hostConfigsPath)) {
      overlayHostConfigurations = serializeHostConfigs(testRigPath, outputPath, answerElement);
      configsFound = true;
    }

    if (Files.exists(networkConfigsPath)) {
      serializeNetworkConfigs(testRigPath, outputPath, answerElement, overlayHostConfigurations);
      configsFound = true;
    }

    // look for AWS VPC configs
    Path awsVpcConfigsPath = testRigPath.resolve(BfConsts.RELPATH_AWS_CONFIGS_DIR);
    if (Files.exists(awsVpcConfigsPath)) {
      answer.append(serializeAwsConfigs(testRigPath, outputPath));
      configsFound = true;
    }

    if (!configsFound) {
      throw new BatfishException("No valid configurations found");
    }

    // serialize warnings
    serializeObject(answerElement, _testrigSettings.getParseAnswerPath());

    return answer;
  }

  @Override
  public void setDataPlanePlugin(DataPlanePlugin dataPlanePlugin) {
    _dataPlanePlugin = dataPlanePlugin;
  }

  public void setMonotonicCache(boolean monotonicCache) {
    _monotonicCache = monotonicCache;
  }

  public void setTerminatedWithException(boolean terminatedWithException) {
    _terminatedWithException = terminatedWithException;
  }

  @Override
  public AnswerElement smtBlackhole(HeaderQuestion q) {
<<<<<<< HEAD
    PropertyChecker p = new PropertyChecker(this, _settings);
=======
    PropertyChecker p = new PropertyChecker(this);
>>>>>>> b5d5abe5
    return p.checkBlackHole(q);
  }

  @Override
  public AnswerElement smtBoundedLength(HeaderLocationQuestion q, Integer bound) {
    if (bound == null) {
      throw new BatfishException("Missing parameter length bound: (e.g., bound=3)");
    }
<<<<<<< HEAD
    PropertyChecker p = new PropertyChecker(this, _settings);
=======
    PropertyChecker p = new PropertyChecker(this);
>>>>>>> b5d5abe5
    return p.checkBoundedLength(q, bound);
  }

  @Override
  public AnswerElement smtDeterminism(HeaderQuestion q) {
<<<<<<< HEAD
    PropertyChecker p = new PropertyChecker(this, _settings);
=======
    PropertyChecker p = new PropertyChecker(this);
>>>>>>> b5d5abe5
    return p.checkDeterminism(q);
  }

  @Override
  public AnswerElement smtEqualLength(HeaderLocationQuestion q) {
<<<<<<< HEAD
    PropertyChecker p = new PropertyChecker(this, _settings);
=======
    PropertyChecker p = new PropertyChecker(this);
>>>>>>> b5d5abe5
    return p.checkEqualLength(q);
  }

  @Override
  public AnswerElement smtForwarding(HeaderQuestion q) {
<<<<<<< HEAD
    PropertyChecker p = new PropertyChecker(this, _settings);
=======
    PropertyChecker p = new PropertyChecker(this);
>>>>>>> b5d5abe5
    return p.checkForwarding(q);
  }

  @Override
  public AnswerElement smtLoadBalance(HeaderLocationQuestion q, int threshold) {
<<<<<<< HEAD
    PropertyChecker p = new PropertyChecker(this, _settings);
=======
    PropertyChecker p = new PropertyChecker(this);
>>>>>>> b5d5abe5
    return p.checkLoadBalancing(q, threshold);
  }

  @Override
  public AnswerElement smtLocalConsistency(Pattern routerRegex, boolean strict, boolean fullModel) {
<<<<<<< HEAD
    PropertyChecker p = new PropertyChecker(this, _settings);
=======
    PropertyChecker p = new PropertyChecker(this);
>>>>>>> b5d5abe5
    return p.checkLocalEquivalence(routerRegex, strict, fullModel);
  }

  @Override
  public AnswerElement smtMultipathConsistency(HeaderLocationQuestion q) {
<<<<<<< HEAD
    PropertyChecker p = new PropertyChecker(this, _settings);
=======
    PropertyChecker p = new PropertyChecker(this);
>>>>>>> b5d5abe5
    return p.checkMultipathConsistency(q);
  }

  @Override
  public AnswerElement smtReachability(HeaderLocationQuestion q) {
<<<<<<< HEAD
    PropertyChecker p = new PropertyChecker(this, _settings);
=======
    PropertyChecker p = new PropertyChecker(this);
>>>>>>> b5d5abe5
    return p.checkReachability(q);
  }

  @Override
<<<<<<< HEAD
  public AnswerElement smtRoles(EquivalenceType t, NodesSpecifier nodeRegex) {
    Roles roles = Roles.create(this, nodeRegex);
    return roles.asAnswer(t);
=======
  public AnswerElement smtRoles(RoleQuestion q) {
    Pattern p = Pattern.compile(q.getNodeRegex());
    Roles roles = Roles.create(this, q.getDstIps(), p);
    return roles.asAnswer(q.getType());
>>>>>>> b5d5abe5
  }

  @Override
  public AnswerElement smtRoutingLoop(HeaderQuestion q) {
<<<<<<< HEAD
    PropertyChecker p = new PropertyChecker(this, _settings);
=======
    PropertyChecker p = new PropertyChecker(this);
>>>>>>> b5d5abe5
    return p.checkRoutingLoop(q);
  }

  @Override
  public AnswerElement standard(
      HeaderSpace headerSpace,
      Set<ForwardingAction> actions,
      NodesSpecifier ingressNodeRegex,
      NodesSpecifier notIngressNodeRegex,
      NodesSpecifier finalNodeRegex,
      NodesSpecifier notFinalNodeRegex,
      Set<String> transitNodes,
      Set<String> notTransitNodes) {
    if (SystemUtils.IS_OS_MAC_OSX) {
      // TODO: remove when z3 parallelism bug on OSX is fixed
      _settings.setSequential(true);
    }
    Settings settings = getSettings();
    String tag = getFlowTag(_testrigSettings);
    Map<String, Configuration> configurations = loadConfigurations();
    Set<Flow> flows = null;
    Synthesizer dataPlaneSynthesizer = synthesizeDataPlane();

    // collect ingress nodes
    Set<String> ingressNodes = ingressNodeRegex.getMatchingNodes(configurations);
    Set<String> notIngressNodes = notIngressNodeRegex.getMatchingNodes(configurations);
    Set<String> activeIngressNodes = Sets.difference(ingressNodes, notIngressNodes);
    if (activeIngressNodes.isEmpty()) {
      return new StringAnswerElement(
          "NOTHING TO DO: No nodes both match ingressNodeRegex: '"
              + ingressNodeRegex
              + "' and fail to match notIngressNodeRegex: '"
              + notIngressNodeRegex
              + "'");
    }

    // collect final nodes
    Set<String> finalNodes = finalNodeRegex.getMatchingNodes(configurations);
    Set<String> notFinalNodes = notFinalNodeRegex.getMatchingNodes(configurations);
    Set<String> activeFinalNodes = Sets.difference(finalNodes, notFinalNodes);
    if (activeFinalNodes.isEmpty()) {
      return new StringAnswerElement(
          "NOTHING TO DO: No nodes both match finalNodeRegex: '"
              + finalNodeRegex
              + "' and fail to match notFinalNodeRegex: '"
              + notFinalNodeRegex
              + "'");
    }

    // check transit nodes
    Set<String> allNodes = configurations.keySet();
    Set<String> invalidTransitNodes = Sets.difference(transitNodes, allNodes);
    if (!invalidTransitNodes.isEmpty()) {
      return new StringAnswerElement(
          String.format("Unknown transit nodes %s", invalidTransitNodes));
    }
    Set<String> invalidNotTransitNodes = Sets.difference(notTransitNodes, allNodes);
    if (!invalidNotTransitNodes.isEmpty()) {
      return new StringAnswerElement(
          String.format("Unknown notTransit nodes %s", invalidNotTransitNodes));
    }
    Set<String> illegalTransitNodes = Sets.intersection(transitNodes, notTransitNodes);
    if (!illegalTransitNodes.isEmpty()) {
      return new StringAnswerElement(
          String.format(
              "Same node %s can not be in both transit and notTransit", illegalTransitNodes));
    }

    // build query jobs
    List<NodJob> jobs = new ArrayList<>();
    for (String ingressNode : activeIngressNodes) {
      for (String ingressVrf : configurations.get(ingressNode).getVrfs().keySet()) {
        Map<String, Set<String>> nodeVrfs = new TreeMap<>();
        nodeVrfs.put(ingressNode, Collections.singleton(ingressVrf));
        ReachabilityQuerySynthesizer query =
            new ReachabilityQuerySynthesizer(
                actions, headerSpace, activeFinalNodes, nodeVrfs, transitNodes, notTransitNodes);
        SortedSet<Pair<String, String>> nodes = new TreeSet<>();
        nodes.add(new Pair<>(ingressNode, ingressVrf));
        NodJob job = new NodJob(settings, dataPlaneSynthesizer, query, nodes, tag);
        jobs.add(job);
      }
    }

    // run jobs and get resulting flows
    flows = computeNodOutput(jobs);

    getDataPlanePlugin().processFlows(flows);

    AnswerElement answerElement = getHistory();
    return answerElement;
  }

  private Synthesizer synthesizeAcls(Map<String, Configuration> configurations) {
    _logger.info("\n*** GENERATING Z3 LOGIC ***\n");
    _logger.resetTimer();

    _logger.info("Synthesizing Z3 ACL logic...");
    Synthesizer s = new Synthesizer(configurations, _settings.getSimplify());

    List<String> warnings = s.getWarnings();
    int numWarnings = warnings.size();
    if (numWarnings == 0) {
      _logger.info("OK\n");
    } else {
      for (String warning : warnings) {
        _logger.warn(warning);
      }
    }
    _logger.printElapsedTime();
    return s;
  }

  public Synthesizer synthesizeDataPlane() {

    _logger.info("\n*** GENERATING Z3 LOGIC ***\n");
    _logger.resetTimer();

    DataPlane dataPlane = loadDataPlane();

    _logger.info("Synthesizing Z3 logic...");
    Map<String, Configuration> configurations = loadConfigurations();
    Synthesizer s = new Synthesizer(configurations, dataPlane, _settings.getSimplify());

    List<String> warnings = s.getWarnings();
    int numWarnings = warnings.size();
    if (numWarnings == 0) {
      _logger.info("OK\n");
    } else {
      for (String warning : warnings) {
        _logger.warn(warning);
      }
    }
    _logger.printElapsedTime();
    return s;
  }

  private Answer validateEnvironment() {
    Answer answer = new Answer();
    ValidateEnvironmentAnswerElement ae = loadValidateEnvironmentAnswerElement();
    answer.addAnswerElement(ae);
    Topology envTopology = computeEnvironmentTopology(loadConfigurations());
    serializeAsJson(
        _testrigSettings.getEnvironmentSettings().getSerializedTopologyPath(),
        envTopology,
        "environment topology");
    return answer;
  }

  @Override
  public void writeDataPlane(DataPlane dp, DataPlaneAnswerElement ae) {
    _cachedDataPlanes.put(_testrigSettings, dp);
    serializeObject(dp, _testrigSettings.getEnvironmentSettings().getDataPlanePath());
    serializeObject(ae, _testrigSettings.getEnvironmentSettings().getDataPlaneAnswerPath());
  }

  private void writeJsonAnswer(String structuredAnswerString) {
    // TODO Reduce calls to _settings to deobfuscate this method's purpose and dependencies.
    // Purpose: to write answer json files for adhoc and analysis questions
    // Dependencies: Container, tr & env, (delta tr & env), question name, analysis name if present
    boolean diff = _settings.getDiffQuestion();
    String baseEnvName = _testrigSettings.getEnvironmentSettings().getName();
    Path answerDir;

    if (_settings.getQuestionName() != null) {
      // If settings has a question name, we're answering an adhoc question. Set up path accordingly
      Path testrigDir = _testrigSettings.getBasePath();
      answerDir =
          testrigDir.resolve(
              Paths.get(BfConsts.RELPATH_ANSWERS_DIR, _settings.getQuestionName(), baseEnvName));
      if (diff) {
        String deltaTestrigName = _deltaTestrigSettings.getName();
        String deltaEnvName = _deltaTestrigSettings.getEnvironmentSettings().getName();
        answerDir =
            answerDir.resolve(Paths.get(BfConsts.RELPATH_DIFF_DIR, deltaTestrigName, deltaEnvName));
      } else {
        answerDir = answerDir.resolve(Paths.get(BfConsts.RELPATH_STANDARD_DIR));
      }
    } else if (_settings.getAnalysisName() != null && _settings.getQuestionPath() != null) {
      // If settings has an analysis name and question path, we're answering an analysis question
      Path questionDir = _settings.getQuestionPath().getParent();
      answerDir = questionDir.resolve(Paths.get(BfConsts.RELPATH_ENVIRONMENTS_DIR, baseEnvName));
      if (diff) {
        answerDir =
            answerDir.resolve(
                Paths.get(
                    BfConsts.RELPATH_DELTA,
                    _deltaTestrigSettings.getName(),
                    _deltaTestrigSettings.getEnvironmentSettings().getName()));
      }
    } else {
      // If settings has neither a question nor an analysis configured, don't write a file
      return;
    }
    Path structuredAnswerPath = answerDir.resolve(BfConsts.RELPATH_ANSWER_JSON);
    answerDir.toFile().mkdirs();
    CommonUtil.writeFile(structuredAnswerPath, structuredAnswerString);
  }

  private void writeJsonAnswerWithLog(@Nullable String logString, String structuredAnswerString) {
    // Write log of WorkItem task to the configured path for logs
    Path jsonPath = _settings.getAnswerJsonPath();
    if (jsonPath != null && logString != null) {
      CommonUtil.writeFile(jsonPath, logString);
    }
    // Write answer.json and answer-pretty.json if WorkItem was answering a question
    writeJsonAnswer(structuredAnswerString);
  }

  private void writeJsonTopology() {
    try {
      Map<String, Configuration> configs = loadConfigurations();
      SortedSet<Edge> textEdges = CommonUtil.synthesizeTopology(configs).getEdges();
      JSONArray jEdges = new JSONArray();
      for (Edge textEdge : textEdges) {
        Configuration node1 = configs.get(textEdge.getNode1());
        Configuration node2 = configs.get(textEdge.getNode2());
        Interface interface1 = node1.getInterfaces().get(textEdge.getInt1());
        Interface interface2 = node2.getInterfaces().get(textEdge.getInt2());
        JSONObject jEdge = new JSONObject();
        jEdge.put("interface1", interface1.toJSONObject());
        jEdge.put("interface2", interface2.toJSONObject());
        jEdges.put(jEdge);
      }
      JSONObject master = new JSONObject();
      JSONObject topology = new JSONObject();
      topology.put("edges", jEdges);
      master.put("topology", topology);
      String text = master.toString(3);
      _logger.output(text);
    } catch (JSONException e) {
      throw new BatfishException("Failed to synthesize JSON topology", e);
    }
  }
}<|MERGE_RESOLUTION|>--- conflicted
+++ resolved
@@ -21,6 +21,7 @@
 import java.util.Collections;
 import java.util.HashMap;
 import java.util.HashSet;
+import java.util.IdentityHashMap;
 import java.util.Iterator;
 import java.util.LinkedHashSet;
 import java.util.List;
@@ -98,9 +99,11 @@
 import org.batfish.datamodel.Prefix;
 import org.batfish.datamodel.RipNeighbor;
 import org.batfish.datamodel.RipProcess;
+import org.batfish.datamodel.Route;
 import org.batfish.datamodel.SubRange;
 import org.batfish.datamodel.Topology;
 import org.batfish.datamodel.Vrf;
+import org.batfish.datamodel.VrrpGroup;
 import org.batfish.datamodel.answers.AclLinesAnswerElement;
 import org.batfish.datamodel.answers.AclLinesAnswerElement.AclReachabilityEntry;
 import org.batfish.datamodel.answers.Answer;
@@ -135,7 +138,6 @@
 import org.batfish.datamodel.pojo.Environment;
 import org.batfish.datamodel.questions.NodesSpecifier;
 import org.batfish.datamodel.questions.Question;
-import org.batfish.datamodel.questions.smt.EquivalenceType;
 import org.batfish.datamodel.questions.smt.HeaderLocationQuestion;
 import org.batfish.datamodel.questions.smt.HeaderQuestion;
 import org.batfish.datamodel.questions.smt.RoleQuestion;
@@ -985,6 +987,94 @@
     return flowSinksBuilder.build();
   }
 
+  @Override
+  public Map<Ip, Set<String>> computeIpOwners(
+      Map<String, Configuration> configurations, boolean excludeInactive) {
+    // TODO: confirm VRFs are handled correctly
+    Map<Ip, Set<String>> ipOwners = new HashMap<>();
+    Map<Pair<Prefix, Integer>, Set<Interface>> vrrpGroups = new HashMap<>();
+    configurations.forEach(
+        (hostname, c) -> {
+          for (Interface i : c.getInterfaces().values()) {
+            if (i.getActive() || (!excludeInactive && i.getBlacklisted())) {
+              // collect vrrp info
+              i.getVrrpGroups()
+                  .forEach(
+                      (groupNum, vrrpGroup) -> {
+                        Prefix prefix = vrrpGroup.getVirtualAddress().getPrefix();
+                        if (prefix == null) {
+                          // This Vlan Interface has invalid configuration. The VRRP has no source
+                          // IP address that would be used for VRRP election. This interface could
+                          // never win the election, so is not a candidate.
+                          return;
+                        }
+                        Pair<Prefix, Integer> key = new Pair<>(prefix, groupNum);
+                        Set<Interface> candidates =
+                            vrrpGroups.computeIfAbsent(
+                                key, k -> Collections.newSetFromMap(new IdentityHashMap<>()));
+                        candidates.add(i);
+                      });
+              // collect prefixes
+              i.getAllAddresses()
+                  .stream()
+                  .map(a -> a.getIp())
+                  .forEach(
+                      ip -> {
+                        Set<String> owners = ipOwners.computeIfAbsent(ip, k -> new HashSet<>());
+                        owners.add(hostname);
+                      });
+            }
+          }
+        });
+    vrrpGroups.forEach(
+        (p, candidates) -> {
+          int groupNum = p.getSecond();
+          Prefix prefix = p.getFirst();
+          Ip ip = prefix.getStartIp();
+          int lowestPriority = Integer.MAX_VALUE;
+          String bestCandidate = null;
+          SortedSet<String> bestCandidates = new TreeSet<>();
+          for (Interface candidate : candidates) {
+            VrrpGroup group = candidate.getVrrpGroups().get(groupNum);
+            int currentPriority = group.getPriority();
+            if (currentPriority < lowestPriority) {
+              lowestPriority = currentPriority;
+              bestCandidates.clear();
+              bestCandidate = candidate.getOwner().getHostname();
+            }
+            if (currentPriority == lowestPriority) {
+              bestCandidates.add(candidate.getOwner().getHostname());
+            }
+          }
+          if (bestCandidates.size() != 1) {
+            String deterministicBestCandidate = bestCandidates.first();
+            bestCandidate = deterministicBestCandidate;
+            _logger.redflag(
+                "Arbitrarily choosing best vrrp candidate: '"
+                    + deterministicBestCandidate
+                    + " for prefix/groupNumber: '"
+                    + p.toString()
+                    + "' among multiple best candidates: "
+                    + bestCandidates);
+          }
+          Set<String> owners = ipOwners.computeIfAbsent(ip, k -> new HashSet<>());
+          owners.add(bestCandidate);
+        });
+    return ipOwners;
+  }
+
+  @Override
+  public Map<Ip, String> computeIpOwnersSimple(Map<Ip, Set<String>> ipOwners) {
+    Map<Ip, String> ipOwnersSimple = new HashMap<>();
+    ipOwners.forEach(
+        (ip, owners) -> {
+          String hostname =
+              owners.size() == 1 ? owners.iterator().next() : Route.AMBIGUOUS_NEXT_HOP;
+          ipOwnersSimple.put(ip, hostname);
+        });
+    return ipOwnersSimple;
+  }
+
   public <KeyT, ResultT> void computeNodFirstUnsatOutput(
       List<NodFirstUnsatJob<KeyT, ResultT>> jobs, Map<KeyT, ResultT> output) {
     _logger.info("\n*** EXECUTING NOD UNSAT JOBS ***\n");
@@ -1018,8 +1108,34 @@
     _logger.printElapsedTime();
   }
 
-  private Topology computeTestrigTopology(
-      Path testRigPath, Map<String, Configuration> configurations) {
+  // TODO: should this be moved out of batfish class?
+  @Override
+  public Topology computeTopology(Map<String, Configuration> configurations) {
+    _logger.resetTimer();
+    Topology topology = computeTestrigTopology(_testrigSettings.getTestRigPath(), configurations);
+    SortedSet<Edge> blacklistEdges = getEdgeBlacklist();
+    if (blacklistEdges != null) {
+      SortedSet<Edge> edges = topology.getEdges();
+      edges.removeAll(blacklistEdges);
+    }
+    SortedSet<String> blacklistNodes = getNodeBlacklist();
+    if (blacklistNodes != null) {
+      for (String blacklistNode : blacklistNodes) {
+        topology.removeNode(blacklistNode);
+      }
+    }
+    Set<NodeInterfacePair> blacklistInterfaces = getInterfaceBlacklist();
+    if (blacklistInterfaces != null) {
+      for (NodeInterfacePair blacklistInterface : blacklistInterfaces) {
+        topology.removeInterface(blacklistInterface);
+      }
+    }
+    Topology prunedTopology = new Topology(topology.getEdges());
+    _logger.printElapsedTime();
+    return prunedTopology;
+  }
+
+  private Topology computeTestrigTopology(Path testRigPath, Map<String, Configuration> configurations) {
     Path topologyFilePath = testRigPath.resolve(TOPOLOGY_FILENAME);
     Topology topology;
     // Get generated facts from topology file
@@ -4116,11 +4232,7 @@
 
   @Override
   public AnswerElement smtBlackhole(HeaderQuestion q) {
-<<<<<<< HEAD
     PropertyChecker p = new PropertyChecker(this, _settings);
-=======
-    PropertyChecker p = new PropertyChecker(this);
->>>>>>> b5d5abe5
     return p.checkBlackHole(q);
   }
 
@@ -4129,104 +4241,71 @@
     if (bound == null) {
       throw new BatfishException("Missing parameter length bound: (e.g., bound=3)");
     }
-<<<<<<< HEAD
     PropertyChecker p = new PropertyChecker(this, _settings);
-=======
-    PropertyChecker p = new PropertyChecker(this);
->>>>>>> b5d5abe5
     return p.checkBoundedLength(q, bound);
   }
 
   @Override
   public AnswerElement smtDeterminism(HeaderQuestion q) {
-<<<<<<< HEAD
     PropertyChecker p = new PropertyChecker(this, _settings);
-=======
-    PropertyChecker p = new PropertyChecker(this);
->>>>>>> b5d5abe5
     return p.checkDeterminism(q);
   }
 
   @Override
   public AnswerElement smtEqualLength(HeaderLocationQuestion q) {
-<<<<<<< HEAD
     PropertyChecker p = new PropertyChecker(this, _settings);
-=======
-    PropertyChecker p = new PropertyChecker(this);
->>>>>>> b5d5abe5
     return p.checkEqualLength(q);
   }
 
   @Override
   public AnswerElement smtForwarding(HeaderQuestion q) {
-<<<<<<< HEAD
     PropertyChecker p = new PropertyChecker(this, _settings);
-=======
-    PropertyChecker p = new PropertyChecker(this);
->>>>>>> b5d5abe5
     return p.checkForwarding(q);
   }
 
   @Override
   public AnswerElement smtLoadBalance(HeaderLocationQuestion q, int threshold) {
-<<<<<<< HEAD
     PropertyChecker p = new PropertyChecker(this, _settings);
-=======
-    PropertyChecker p = new PropertyChecker(this);
->>>>>>> b5d5abe5
     return p.checkLoadBalancing(q, threshold);
   }
 
   @Override
   public AnswerElement smtLocalConsistency(Pattern routerRegex, boolean strict, boolean fullModel) {
-<<<<<<< HEAD
     PropertyChecker p = new PropertyChecker(this, _settings);
-=======
-    PropertyChecker p = new PropertyChecker(this);
->>>>>>> b5d5abe5
     return p.checkLocalEquivalence(routerRegex, strict, fullModel);
   }
 
   @Override
   public AnswerElement smtMultipathConsistency(HeaderLocationQuestion q) {
-<<<<<<< HEAD
     PropertyChecker p = new PropertyChecker(this, _settings);
-=======
-    PropertyChecker p = new PropertyChecker(this);
->>>>>>> b5d5abe5
     return p.checkMultipathConsistency(q);
   }
 
   @Override
   public AnswerElement smtReachability(HeaderLocationQuestion q) {
-<<<<<<< HEAD
     PropertyChecker p = new PropertyChecker(this, _settings);
-=======
-    PropertyChecker p = new PropertyChecker(this);
->>>>>>> b5d5abe5
     return p.checkReachability(q);
   }
 
-  @Override
-<<<<<<< HEAD
+  /*
+  @Override
   public AnswerElement smtRoles(EquivalenceType t, NodesSpecifier nodeRegex) {
     Roles roles = Roles.create(this, nodeRegex);
     return roles.asAnswer(t);
-=======
+    PropertyChecker p = new PropertyChecker(this);
+    return p.checkReachability(q);
+  }
+  */
+
+  @Override
   public AnswerElement smtRoles(RoleQuestion q) {
-    Pattern p = Pattern.compile(q.getNodeRegex());
-    Roles roles = Roles.create(this, q.getDstIps(), p);
+    Roles roles = Roles.create(this, q.getDstIps(), new NodesSpecifier(q.getNodeRegex()));
     return roles.asAnswer(q.getType());
->>>>>>> b5d5abe5
   }
 
   @Override
   public AnswerElement smtRoutingLoop(HeaderQuestion q) {
-<<<<<<< HEAD
     PropertyChecker p = new PropertyChecker(this, _settings);
-=======
-    PropertyChecker p = new PropertyChecker(this);
->>>>>>> b5d5abe5
     return p.checkRoutingLoop(q);
   }
 
