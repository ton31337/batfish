--- conflicted
+++ resolved
@@ -62,12 +62,6 @@
   }
 
   /*
-<<<<<<< HEAD
-   * Does the 32 bit integer match the prefix using lpm?
-   */
-  private BDD isRelevantFor(Prefix p) {
-    return BDDUtils.firstBitsEqual(_factory, _var.getBitvec(), p.getStartIp(), p.getPrefixLength());
-=======
    * Check if the first length bits match the BDDInteger
    * representing the advertisement prefix.
    *
@@ -94,7 +88,6 @@
    */
   private BDD isRelevantFor(Prefix p) {
     return firstBitsEqual(p.getStartIp(), p.getPrefixLength());
->>>>>>> 82c8ec8d
   }
 
   public BDD toBDD(Ip ip) {
@@ -159,17 +152,6 @@
 
   @Override
   public BDD visitIpWildcardSetIpSpace(IpWildcardSetIpSpace ipWildcardSetIpSpace) {
-<<<<<<< HEAD
-    BDD allow = _factory.zero();
-    for (IpWildcard wc : ipWildcardSetIpSpace.getWhitelist()) {
-      allow = allow.or(toBDD(wc));
-    }
-    BDD deny = _factory.zero();
-    for (IpWildcard wc : ipWildcardSetIpSpace.getBlacklist()) {
-      deny = deny.or(toBDD(wc));
-    }
-    return allow.and(deny.not());
-=======
     BDD whitelist =
         _bddOps.or(
             ipWildcardSetIpSpace
@@ -187,7 +169,6 @@
                 .collect(Collectors.toList()));
 
     return whitelist.and(blacklist.not());
->>>>>>> 82c8ec8d
   }
 
   @Override
