package org.batfish.vendor.check_point_gateway.representation;

import static com.google.common.collect.Maps.immutableEntry;
import static org.apache.commons.lang3.ObjectUtils.firstNonNull;
import static org.batfish.common.util.CollectionUtil.toImmutableMap;
import static org.batfish.datamodel.FirewallSessionInterfaceInfo.Action.POST_NAT_FIB_LOOKUP;
import static org.batfish.datamodel.acl.AclLineMatchExprs.matchDst;
import static org.batfish.datamodel.acl.AclLineMatchExprs.matchSrc;
import static org.batfish.datamodel.acl.AclLineMatchExprs.not;
import static org.batfish.datamodel.acl.AclLineMatchExprs.or;
import static org.batfish.datamodel.transformation.Transformation.always;
import static org.batfish.datamodel.transformation.Transformation.when;
import static org.batfish.vendor.check_point_gateway.representation.CheckPointGatewayConversions.aclName;
import static org.batfish.vendor.check_point_gateway.representation.CheckPointGatewayConversions.toIpAccessLists;
import static org.batfish.vendor.check_point_gateway.representation.CheckpointNatConversions.HIDE_BEHIND_GATEWAY_IP;
import static org.batfish.vendor.check_point_gateway.representation.CheckpointNatConversions.automaticHideRuleTransformationStep;
import static org.batfish.vendor.check_point_gateway.representation.CheckpointNatConversions.automaticStaticRuleTransformationStep;
import static org.batfish.vendor.check_point_gateway.representation.CheckpointNatConversions.getApplicableNatRules;
import static org.batfish.vendor.check_point_gateway.representation.CheckpointNatConversions.isValidAutomaticHideRule;
import static org.batfish.vendor.check_point_gateway.representation.CheckpointNatConversions.isValidAutomaticStaticRule;
import static org.batfish.vendor.check_point_gateway.representation.CheckpointNatConversions.manualRuleTransformation;
import static org.batfish.vendor.check_point_gateway.representation.CheckpointNatConversions.matchAutomaticStaticRule;
import static org.batfish.vendor.check_point_gateway.representation.CheckpointNatConversions.matchInternalTraffic;
import static org.batfish.vendor.check_point_gateway.representation.CheckpointNatConversions.matchManualRule;
import static org.batfish.vendor.check_point_gateway.representation.CheckpointNatConversions.mergeTransformations;
import static org.batfish.vendor.check_point_gateway.representation.CheckpointNatConversions.shouldConvertAutomaticRule;
import static org.batfish.vendor.check_point_management.AddressSpaceToIpSpaceMetadata.toIpSpaceMetadata;

import com.google.common.collect.ImmutableList;
import com.google.common.collect.ImmutableMap;
import com.google.common.collect.ImmutableSet;
import com.google.common.collect.ImmutableSortedMap;
import java.util.ArrayList;
import java.util.HashMap;
import java.util.List;
import java.util.Map;
import java.util.Map.Entry;
import java.util.Objects;
import java.util.Optional;
import java.util.Set;
import java.util.function.Function;
import java.util.regex.Matcher;
import java.util.regex.Pattern;
import java.util.stream.Stream;
import javax.annotation.Nonnull;
import javax.annotation.Nullable;
import org.batfish.common.VendorConversionException;
import org.batfish.common.Warnings;
import org.batfish.datamodel.AclAclLine;
import org.batfish.datamodel.AclIpSpace;
import org.batfish.datamodel.ConcreteInterfaceAddress;
import org.batfish.datamodel.Configuration;
import org.batfish.datamodel.ConfigurationFormat;
import org.batfish.datamodel.DeviceModel;
import org.batfish.datamodel.FirewallSessionInterfaceInfo;
import org.batfish.datamodel.Interface.Builder;
import org.batfish.datamodel.Interface.Dependency;
import org.batfish.datamodel.Interface.DependencyType;
import org.batfish.datamodel.InterfaceType;
import org.batfish.datamodel.Ip;
import org.batfish.datamodel.IpAccessList;
import org.batfish.datamodel.IpSpace;
import org.batfish.datamodel.IpSpaceMetadata;
import org.batfish.datamodel.LineAction;
import org.batfish.datamodel.Prefix;
import org.batfish.datamodel.Vrf;
import org.batfish.datamodel.VrrpGroup;
import org.batfish.datamodel.acl.AclLineMatchExpr;
import org.batfish.datamodel.packet_policy.ApplyFilter;
import org.batfish.datamodel.packet_policy.ApplyTransformation;
import org.batfish.datamodel.packet_policy.FibLookup;
import org.batfish.datamodel.packet_policy.If;
import org.batfish.datamodel.packet_policy.IngressInterfaceVrf;
import org.batfish.datamodel.packet_policy.PacketMatchExpr;
import org.batfish.datamodel.packet_policy.PacketPolicy;
import org.batfish.datamodel.packet_policy.Return;
import org.batfish.datamodel.packet_policy.Statement;
import org.batfish.datamodel.route.nh.NextHop;
import org.batfish.datamodel.route.nh.NextHopDiscard;
import org.batfish.datamodel.route.nh.NextHopInterface;
import org.batfish.datamodel.route.nh.NextHopIp;
import org.batfish.datamodel.transformation.Transformation;
import org.batfish.datamodel.transformation.TransformationStep;
import org.batfish.vendor.ConversionContext;
import org.batfish.vendor.VendorConfiguration;
import org.batfish.vendor.check_point_gateway.representation.BondingGroup.Mode;
import org.batfish.vendor.check_point_management.AccessLayer;
import org.batfish.vendor.check_point_management.AddressSpace;
import org.batfish.vendor.check_point_management.AddressSpaceToIpSpace;
import org.batfish.vendor.check_point_management.AddressSpaceToMatchExpr;
import org.batfish.vendor.check_point_management.CheckpointManagementConfiguration;
import org.batfish.vendor.check_point_management.Cluster;
import org.batfish.vendor.check_point_management.ClusterMember;
import org.batfish.vendor.check_point_management.GatewayOrServer;
import org.batfish.vendor.check_point_management.HasNatSettings;
import org.batfish.vendor.check_point_management.ManagementDomain;
import org.batfish.vendor.check_point_management.ManagementPackage;
import org.batfish.vendor.check_point_management.ManagementServer;
import org.batfish.vendor.check_point_management.NamedManagementObject;
import org.batfish.vendor.check_point_management.NatHideBehindGateway;
import org.batfish.vendor.check_point_management.NatRule;
import org.batfish.vendor.check_point_management.NatRulebase;
import org.batfish.vendor.check_point_management.ServiceToMatchExpr;
import org.batfish.vendor.check_point_management.Uid;
import org.batfish.vendor.check_point_management.UnknownTypedManagementObject;

public class CheckPointGatewayConfiguration extends VendorConfiguration {

  public static final String VRF_NAME = "default";
  public static final String INTERFACE_ACL_NAME = "~INTERFACE_ACL~";

  public CheckPointGatewayConfiguration() {
    _bondingGroups = new HashMap<>();
    _interfaces = new HashMap<>();
    _staticRoutes = new HashMap<>();
  }

  public void finalizeStructures() {
    _bondingGroups = toImmutableMap(_bondingGroups);
    _interfaces = toImmutableMap(_interfaces);
    _staticRoutes = toImmutableMap(_staticRoutes);
  }

  @Nonnull
  public Map<Integer, BondingGroup> getBondingGroups() {
    return _bondingGroups;
  }

  @Override
  public String getHostname() {
    return _hostname;
  }

  public Map<String, Interface> getInterfaces() {
    return _interfaces;
  }

  public Map<Prefix, StaticRoute> getStaticRoutes() {
    return _staticRoutes;
  }

  @Override
  public void setHostname(String hostname) {
    _hostname = hostname;
  }

  @Override
  public void setVendor(ConfigurationFormat format) {
    _vendor = format;
  }

  @Override
  public List<Configuration> toVendorIndependentConfigurations() throws VendorConversionException {
    String hostname = getHostname();
    _c = new Configuration(hostname, _vendor);
    _c.setHumanName(hostname);
    _c.setDeviceModel(DeviceModel.CHECK_POINT_GATEWAY);
    _c.setDefaultCrossZoneAction(LineAction.DENY);
    _c.setDefaultInboundAction(LineAction.PERMIT);

    Optional<CheckpointManagementConfiguration> mgmtConfig =
        Optional.ofNullable(getConversionContext())
            .map(ConversionContext::getCheckpointManagementConfiguration)
            .map(cmc -> (CheckpointManagementConfiguration) cmc);
    Optional<Entry<ManagementDomain, GatewayOrServer>> domainAndGateway =
        mgmtConfig.flatMap(this::findGatewayAndDomain);
<<<<<<< HEAD

    if (!mgmtConfig.isPresent()) {
      _w.redFlag(
          "No CheckPoint management configuration found. This gateway will not have any management"
              + " configuration applied, e.g. no ACLs or NAT rules.");
    } else if (!domainAndGateway.isPresent()) {
      _w.redFlag(
          "No domain found for this gateway. This gateway will not have any domain configuration"
              + " applied, e.g. no ACLs or NAT rules.");
    }
=======
    Optional<Cluster> cluster = domainAndGateway.flatMap(e -> getCluster(e.getValue(), e.getKey()));
>>>>>>> 430ac62b

    Optional<ManagementPackage> mgmtPackage =
        domainAndGateway.flatMap(e -> findAccessPackage(e.getKey(), e.getValue(), cluster));
    Map<Uid, NamedManagementObject> mgmtObjects =
        mgmtPackage
            .map(pakij -> getAllObjects(pakij, domainAndGateway.get().getKey()))
            .orElse(ImmutableMap.of());

    // Initial management data conversion
    cluster.ifPresent(this::convertCluster);
    mgmtPackage.ifPresent(pakij -> convertPackage(pakij, mgmtObjects, domainAndGateway.get()));

    // Gateways don't have VRFs, so put everything in a generated default VRF
    Vrf vrf = new Vrf(VRF_NAME);
    _c.setVrfs(ImmutableMap.of(VRF_NAME, vrf));

    _interfaces.forEach((ifaceName, iface) -> convertInterface(iface, vrf));

    // Now that VI interfaces exist, convert NAT rulebase if present
    mgmtPackage
        .map(ManagementPackage::getNatRulebase)
        .ifPresent(r -> convertNatRulebase(r, domainAndGateway.get(), mgmtObjects));

    vrf.getStaticRoutes()
        .addAll(
            _staticRoutes.values().stream()
                .flatMap(staticRoute -> convertStaticRoute(staticRoute, _interfaces))
                .collect(ImmutableSet.toImmutableSet()));

    return ImmutableList.of(_c);
  }

  /** Gets the {@link Cluster} for the specified gateway. */
  private Optional<Cluster> getCluster(GatewayOrServer gateway, ManagementDomain domain) {
    if (!(gateway instanceof ClusterMember)) {
      return Optional.empty();
    }
    Class<? extends Cluster> clusterClass = ((ClusterMember) gateway).getClusterClass();
    String gatewayName = gateway.getName();
    Cluster cluster = null;
    for (GatewayOrServer gatewayOrServer : domain.getGatewaysAndServers().values()) {
      if (!clusterClass.isInstance(gatewayOrServer)) {
        continue;
      }
      Cluster clusterCandidate = (Cluster) gatewayOrServer;
      int clusterCandidateMemberIndex =
          clusterCandidate.getClusterMemberNames().indexOf(gatewayName);
      if (clusterCandidateMemberIndex != -1) {
        cluster = clusterCandidate;
        _clusterMemberIndex = clusterCandidateMemberIndex;
        // TODO: verify that a gateway may only be a member of a single cluster
        break;
      }
    }
    if (cluster == null) {
      _w.redFlag(
          String.format(
              "Could not find matching cluster of type %s for this gateway of type %s",
              clusterClass.getSimpleName(), gateway.getClass().getSimpleName()));
      return Optional.empty();
    }
    return Optional.of(cluster);
  }

  /** Populates cluster virtual IP metadata for this gateway. */
  private void convertCluster(Cluster cluster) {
    _clusterInterfaces =
        cluster.getInterfaces().stream()
            .collect(
                ImmutableMap.toImmutableMap(
                    org.batfish.vendor.check_point_management.Interface::getName,
                    Function.identity()));
  }

  private void convertAccessLayers(
      List<AccessLayer> accessLayers,
      Map<Uid, NamedManagementObject> objects,
      Entry<ManagementDomain, GatewayOrServer> domainAndGateway) {
    // TODO support matching multiple access layers
    if (accessLayers.size() > 1) {
      _w.redFlag(
          "Batfish currently only supports matching on a single Access Layer, so only the first"
              + " matching Access Rule will be applied.");
    }
    ServiceToMatchExpr serviceToMatchExpr = new ServiceToMatchExpr(objects);
    AddressSpaceToMatchExpr addressSpaceToMatchExpr = new AddressSpaceToMatchExpr(objects);
    for (AccessLayer al : accessLayers) {
      Map<String, IpAccessList> acl =
          toIpAccessLists(
              al, objects, serviceToMatchExpr, addressSpaceToMatchExpr, domainAndGateway, _w);
      _c.getIpAccessLists().putAll(acl);
    }
    IpAccessList interfaceAcl =
        IpAccessList.builder()
            .setName(INTERFACE_ACL_NAME)
            .setLines(
                accessLayers.stream()
                    .map(l -> new AclAclLine(l.getName(), aclName(l)))
                    .collect(ImmutableList.toImmutableList()))
            .build();
    _c.getIpAccessLists().put(interfaceAcl.getName(), interfaceAcl);
  }

  /**
   * Convert specified objects to their VI model equivalent representation(s) if applicable, and add
   * them to the VI configuration. E.g. convert {@link AddressSpace}s to {@link IpSpace}s.
   *
   * <p><b>Note: different objects (e.g. revisions) of the same name/type are not supported. Only
   * the last-encountered object with a particular name (of the same type) will produce a VI model
   * object.</b>
   *
   * <p>Warns about unknown object types.
   */
  private void convertObjects(Map<Uid, NamedManagementObject> objs) {
    AddressSpaceToIpSpace addressSpaceToIpSpace = new AddressSpaceToIpSpace(objs);
    objs.values()
        .forEach(
            obj -> {
              if (obj instanceof UnknownTypedManagementObject) {
                UnknownTypedManagementObject utmo = (UnknownTypedManagementObject) obj;
                _w.redFlag(
                    String.format(
                        "Batfish does not handle converting objects of type %s. These objects will"
                            + " be ignored.",
                        utmo.getType()));
                return;
              }

              if (obj instanceof AddressSpace) {
                AddressSpace addressSpace = (AddressSpace) obj;
                IpSpace ipSpace = addressSpace.accept(addressSpaceToIpSpace);
                _c.getIpSpaces().put(obj.getName(), ipSpace);

                IpSpaceMetadata metadata = toIpSpaceMetadata(addressSpace);
                _c.getIpSpaceMetadata().put(obj.getName(), metadata);
              }
            });
  }

  /**
   * Convert constructs in the specified package to their VI model equivalent and add them to the VI
   * configuration. (Does not include NAT rulebase conversion.)
   */
  private void convertPackage(
      ManagementPackage pakij,
      Map<Uid, NamedManagementObject> objects,
      Entry<ManagementDomain, GatewayOrServer> domainAndGateway) {
    convertObjects(objects);
    convertAccessLayers(pakij.getAccessLayers(), objects, domainAndGateway);
  }

  /**
   * Get all {@link NamedManagementObject} for the specified {@link ManagementPackage} in the
   * specified {@link ManagementDomain}.
   */
  private Map<Uid, NamedManagementObject> getAllObjects(
      ManagementPackage pakij, ManagementDomain domain) {
    Map<Uid, NamedManagementObject> objects = new HashMap<>();
    Optional.ofNullable(pakij.getNatRulebase())
        .map(NatRulebase::getObjectsDictionary)
        .ifPresent(objects::putAll);
    pakij.getAccessLayers().stream()
        .map(AccessLayer::getObjectsDictionary)
        .forEach(objects::putAll);
    domain.getObjects().forEach(object -> objects.put(object.getUid(), object));
    objects.putAll(domain.getGatewaysAndServers());
    return objects;
  }

  /**
   * Converts the given {@link NatRulebase} and applies it to this config. Must be called after VI
   * interfaces are created.
   */
  @SuppressWarnings("unused")
  private void convertNatRulebase(
      NatRulebase natRulebase,
      Entry<ManagementDomain, GatewayOrServer> domainAndGateway,
      Map<Uid, NamedManagementObject> objects) {
    // Compile a list of PacketPolicy statements that will apply transformations on ingress.
    List<Statement> transformationStatements =
        getTransformationStatements(natRulebase, domainAndGateway, objects);

    // If there are no transformations to be applied, short-circuit.
    if (transformationStatements.isEmpty()) {
      return;
    }

    /*
    Otherwise, collect packet policy statements that are needed on every interface.
    Overall packet policy structure on each interface will look like this:
    1. If the traffic is denied by the interface's ingress filter, drop it.
    2. If the dest IP is owned by the firewall, return FibLookup (which will result in accept).
    3. Apply any matching transformations (see getTransformationStatements) and return FibLookup.
    */
    List<Statement> generalStatements = new ArrayList<>(); // statements for all packet policies
    Return returnFibLookup = new Return(new FibLookup(IngressInterfaceVrf.instance()));

    // If the traffic is destined for an IP owned by the firewall, do not transform.
    IpSpace ownedByFirewall =
        AclIpSpace.union(
            _c.getActiveInterfaces().values().stream()
                .flatMap(iface -> iface.getAllConcreteAddresses().stream())
                .map(ConcreteInterfaceAddress::getIp)
                .map(Ip::toIpSpace)
                .collect(ImmutableList.toImmutableList()));
    generalStatements.add(
        new If(new PacketMatchExpr(matchDst(ownedByFirewall)), ImmutableList.of(returnFibLookup)));

    // Otherwise, apply transformation statements.
    generalStatements.addAll((transformationStatements));

    // Keep track of which incoming filters we've already generated packet policies for; this way we
    // can create fewer packet policies overall.
    Map<String, PacketPolicy> incomingFiltersToPacketPolicies = new HashMap<>();

    // Now for each interface, apply a packet policy that encompasses the incoming filter and
    // transformations. Add an outgoing transformation to translate any HIDE_BEHIND_GATEWAY src IPs
    // to the egress iface IP.
    _c.getActiveInterfaces()
        .values()
        .forEach(
            iface -> {
              // Incoming filter is ignored when packet policy is present, so apply it explicitly
              String incomingFilter =
                  Optional.ofNullable(iface.getIncomingFilter())
                      .map(IpAccessList::getName)
                      .orElse(null);
              iface.setIncomingFilter(null);
              PacketPolicy policy = incomingFiltersToPacketPolicies.get(incomingFilter);
              if (policy == null) {
                ImmutableList.Builder<Statement> ifacePolicyStatements = ImmutableList.builder();
                if (incomingFilter != null) {
                  ifacePolicyStatements.add(new ApplyFilter(incomingFilter));
                }
                ifacePolicyStatements.addAll(generalStatements);
                String packetPolicyName = packetPolicyName(incomingFilter);
                policy =
                    new PacketPolicy(
                        packetPolicyName, ifacePolicyStatements.build(), returnFibLookup);
                _c.getPacketPolicies().put(packetPolicyName, policy);
                incomingFiltersToPacketPolicies.put(incomingFilter, policy);
              }
              iface.setPacketPolicy(policy.getName());
              // Build outgoing transformation to correctly translate HIDE_BEHIND_GATEWAY src
              if (iface.getConcreteAddress() != null) {
                Transformation outgoing =
                    when(matchSrc(HIDE_BEHIND_GATEWAY_IP))
                        .apply(
                            TransformationStep.assignSourceIp(iface.getConcreteAddress().getIp()))
                        .build();
                iface.setOutgoingTransformation(outgoing);
              }
            });
  }

  private static String packetPolicyName(@Nullable String incomingFilter) {
    if (incomingFilter == null) {
      return "~PACKET_POLICY~NO_INGRESS_FILTER~";
    }
    return String.format("~PACKET_POLICY_%s~", incomingFilter);
  }

  /**
   * Returns a list of statements to apply to incoming traffic to apply the correct transformations
   * for the given {@code gateway}. The list will be empty iff no transformations can be matched.
   *
   * <ul>
   *   Statements are formulated as follows:
   *   <li>Match (static and hide) manual rules. On match, these statements apply the transformation
   *       and return a FibLookup. Flows that match a manual rule are not eligible to match any
   *       other rule, regardless of the matched rule's transformation.
   *   <li>Match internal traffic for automatic hide rules (see {@link
   *       CheckpointNatConversions#matchInternalTraffic}) that will not match any automatic static
   *       source NAT rule (because automatic static rules take precedence over automatic hide). If
   *       matched, these statements return a FibLookup with no transformation.
   *   <li>Match automatic dest rules. If a rule is matched, apply the transformation and continue
   *       to automatic source rules, skipping any remaining auto dest rules.
   *   <li>Match automatic static source rules. If a rule is matched, apply the transformation and
   *       return a FibLookup.
   *   <li>Match automatic hide rules (which do source translation only). If a rule is matched,
   *       apply the transformation and return a FibLookup.
   * </ul>
   *
   * <ul>
   *   This statement formulation implies certain assumptions/invariants:
   *   <li>Internal traffic for an automatic hide rule is not subject to destination translation by
   *       an automatic static rule. This needs to be tested.
   *   <li>Aside from matching internal traffic, source translation by automatic rules (static and
   *       hide) matches ONLY on source IP. If it matched on other fields, it would be incorrect to
   *       apply destination NAT before matching auto source rules.
   * </ul>
   */
  private @Nonnull List<Statement> getTransformationStatements(
      NatRulebase natRulebase,
      Entry<ManagementDomain, GatewayOrServer> domainAndGateway,
      Map<Uid, NamedManagementObject> objects) {
    ServiceToMatchExpr serviceToMatchExpr = new ServiceToMatchExpr(objects);
    AddressSpaceToMatchExpr addressSpaceToMatchExpr = new AddressSpaceToMatchExpr(objects);
    Warnings warnings = getWarnings();

    // List of PacketPolicy statements that will apply the transformation on ingress
    ImmutableList.Builder<Statement> statements = ImmutableList.builder();
    Return returnFibLookup = new Return(new FibLookup(IngressInterfaceVrf.instance()));

    // Collect rules
    List<NatRule> manualRules = new ArrayList<>();
    List<HasNatSettings> autoHideNatObjects = new ArrayList<>();
    List<HasNatSettings> autoStaticNatObjects = new ArrayList<>();
    getApplicableNatRules(natRulebase, domainAndGateway)
        .forEach(
            rule -> {
              if (!rule.isAutoGenerated()) {
                manualRules.add(rule);
              } else if (shouldConvertAutomaticRule(
                  rule, natRulebase.getObjectsDictionary(), warnings)) {
                HasNatSettings src =
                    (HasNatSettings)
                        natRulebase.getObjectsDictionary().get(rule.getOriginalSource());
                switch (rule.getMethod()) {
                  case HIDE:
                    if (isValidAutomaticHideRule(src, warnings)) {
                      autoHideNatObjects.add(src);
                    }
                    return;
                  case STATIC:
                    if (isValidAutomaticStaticRule(src, warnings)) {
                      autoStaticNatObjects.add(src);
                    }
                    return;
                  default:
                    assert false;
                    warnings.redFlag(
                        String.format(
                            "Automatic NAT rule %s has unrecognized NAT method %s and will be"
                                + " ignored",
                            rule.getRuleNumber(), rule.getMethod()));
                }
              }
            });

    // First match any manual rules. If a manual rule is matched, no other rules can be matched,
    // regardless of what translations the manual rule applies, so return.
    manualRules.forEach(
        rule -> {
          Optional<AclLineMatchExpr> matchCondition =
              matchManualRule(rule, serviceToMatchExpr, addressSpaceToMatchExpr, objects, warnings);
          if (!matchCondition.isPresent()) {
            return; // warning already filed
          }
          Optional<Transformation> transformation =
              manualRuleTransformation(rule, objects, warnings);
          if (!transformation.isPresent()) {
            return; // warning already filed
          }
          statements.add(
              new If(
                  new PacketMatchExpr(matchCondition.get()),
                  ImmutableList.of(
                      new ApplyTransformation(transformation.get()), returnFibLookup)));
        });

    // Convert automatic NAT rules; short circuit if there are none.
    if (autoHideNatObjects.isEmpty() && autoStaticNatObjects.isEmpty()) {
      return statements.build();
    }

    // While we have the NAT hide settings, check if any hide behind gateway, and warn if any
    // interfaces are missing an IP because this will cause the source translation to be wrong.
    if (autoHideNatObjects.stream()
            .anyMatch(
                hideRule ->
                    hideRule.getNatSettings().getHideBehind() instanceof NatHideBehindGateway)
        && _c.getActiveInterfaces().values().stream()
            .anyMatch(iface -> iface.getConcreteAddress() == null)) {
      warnings.redFlag(
          "Automatic hide-behind-gateway rules are not supported if matching traffic is routed out"
              + " an interface with no concrete address");
    }

    if (!autoHideNatObjects.isEmpty()) {
      // Automatic hide rules configured on network or address-range objects will match, but not
      // translate, traffic whose src and dst are both within that network/address-range. Need to
      // check for this condition before any dst NAT is applied, but avoid matching any traffic that
      // would match a static src NAT rule (because static rules take precedence over hide).
      // TODO Is traffic matching this condition still eligible to match a separate dst NAT rule?
      // TODO Intranet-matching for auto static rules too, once we support them on non-host objects
      List<AclLineMatchExpr> staticSrcRuleMatchExprs =
          autoStaticNatObjects.stream()
              .map(natObj -> matchAutomaticStaticRule(natObj, true))
              .collect(ImmutableList.toImmutableList());
      PacketMatchExpr notMatchingStaticSrcRule =
          new PacketMatchExpr(not(or(staticSrcRuleMatchExprs)));
      List<Statement> internalTrafficStatements =
          autoHideNatObjects.stream()
              .map(natObj -> matchInternalTraffic(natObj, addressSpaceToMatchExpr))
              .filter(Optional::isPresent)
              .map(Optional::get)
              .map(
                  matchInternal ->
                      new If(new PacketMatchExpr(matchInternal), ImmutableList.of(returnFibLookup)))
              .collect(ImmutableList.toImmutableList());
      if (!internalTrafficStatements.isEmpty()) {
        statements.add(new If(notMatchingStaticSrcRule, internalTrafficStatements));
      }
    }

    // Apply dest translations for automatic static rules. If one of these is matched, the packet
    // skips any remaining dest rules but may still match a source rule, so do not return yet.
    // To achieve these semantics, create one transformation representing all possible destination
    // translations (including match conditions) and apply this transformation unconditionally.
    List<Transformation> autoStaticDstTransformations =
        autoStaticNatObjects.stream()
            .map(
                hasNatSettings ->
                    when(matchAutomaticStaticRule(hasNatSettings, false))
                        .apply(automaticStaticRuleTransformationStep(hasNatSettings, false))
                        .build())
            .collect(ImmutableList.toImmutableList());
    mergeTransformations(autoStaticDstTransformations)
        .ifPresent(t -> statements.add(new ApplyTransformation(t)));

    // Apply source translations for automatic static rules. If one of these is matched, return
    // FibLookup (packet is not eligible to match an auto hide rule).
    for (HasNatSettings autoStaticNatObj : autoStaticNatObjects) {
      AclLineMatchExpr matchCondition = matchAutomaticStaticRule(autoStaticNatObj, true);
      TransformationStep transformationStep =
          automaticStaticRuleTransformationStep(autoStaticNatObj, true);

      statements.add(
          new If(
              new PacketMatchExpr(matchCondition),
              ImmutableList.of(
                  new ApplyTransformation(always().apply(transformationStep).build()),
                  returnFibLookup)));
    }

    // Apply source translations for automatic hide rules. If one is matched, return FibLookup,
    // though it doesn't really matter because these will be the last statements in the policy
    // (and the default action will be FibLookup).
    for (HasNatSettings autoHideNatObj : autoHideNatObjects) {
      AclLineMatchExpr matchCondition = addressSpaceToMatchExpr.convertSource(autoHideNatObj);
      TransformationStep transformationStep = automaticHideRuleTransformationStep(autoHideNatObj);
      statements.add(
          new If(
              new PacketMatchExpr(matchCondition),
              ImmutableList.of(
                  new ApplyTransformation(always().apply(transformationStep).build()),
                  returnFibLookup)));
    }

    return statements.build();
  }

  /**
   * Get the {@link ManagementPackage} for the specified gateway. If the gateway has a cluster, use
   * the package from the cluster.
   */
  private @Nonnull Optional<ManagementPackage> findAccessPackage(
      ManagementDomain domain, GatewayOrServer gateway, Optional<Cluster> cluster) {
    // Use the cluster's access package, if the gateway is a cluster member
    String accessPackageName =
        cluster.isPresent()
            ? cluster.get().getPolicy().getAccessPolicyName()
            : gateway.getPolicy().getAccessPolicyName();
    if (accessPackageName == null) {
      _w.redFlag(
          String.format(
              "No access package found for gateway '%s', so no access rules will be added",
              gateway.getName()));
      return Optional.empty();
    }

    // TODO: can be more efficient if we also store map: packageName -> package in ManagementDomain
    Optional<ManagementPackage> maybePackage =
        domain.getPackages().values().stream()
            .filter(p -> p.getPackage().getName().equals(accessPackageName))
            .findFirst();
    if (!maybePackage.isPresent()) {
      _w.redFlag(
          String.format(
              "Gateway or server '%s' access-policy-name refers to non-existent package '%s'",
              gateway.getName(), accessPackageName));
    }
    return maybePackage;
  }

  private @Nonnull Optional<Entry<ManagementDomain, GatewayOrServer>> findGatewayAndDomain(
      CheckpointManagementConfiguration mgmtConfig) {
    // TODO handle linking to secondary IP addresses, if that is allowed
    Set<Ip> ips =
        _interfaces.values().stream()
            .map(Interface::getAddress)
            .filter(Objects::nonNull)
            .map(ConcreteInterfaceAddress::getIp)
            .collect(ImmutableSet.toImmutableSet());
    // TODO: something special where there is IP reuse?
    for (ManagementServer server : mgmtConfig.getServers().values()) {
      for (ManagementDomain domain : server.getDomains().values()) {
        Optional<GatewayOrServer> maybeGateway =
            domain.getGatewaysAndServers().values().stream()
                .filter(gw -> gw.getIpv4Address() != null)
                .filter(gw -> ips.contains(gw.getIpv4Address()))
                .findFirst();
        if (maybeGateway.isPresent()) {
          return Optional.of(immutableEntry(domain, maybeGateway.get()));
        }
      }
    }
    return Optional.empty();
  }

  /**
   * Returns a {@link Stream} of VI {@link org.batfish.datamodel.StaticRoute} corresponding to the
   * specified VS {@link StaticRoute}. Only routes with valid nexthop targets are returned.
   */
  private static Stream<org.batfish.datamodel.StaticRoute> convertStaticRoute(
      StaticRoute route, Map<String, Interface> interfaces) {
    return route.getNexthops().values().stream()
        .filter(nh -> nexthopIsValid(nh.getNexthopTarget(), interfaces))
        .map(
            nh ->
                org.batfish.datamodel.StaticRoute.builder()
                    .setNetwork(route.getDestination())
                    .setNextHop(toNextHop(nh.getNexthopTarget()))
                    // Unset priority is preferred over other priorities
                    .setAdministrativeCost(firstNonNull(nh.getPriority(), 0))
                    .setRecursive(false)
                    .build());
  }

  /**
   * Returns {@code boolean} indicating if {@link NexthopTarget} is valid, given a map of all {@link
   * Interface}.
   */
  private static boolean nexthopIsValid(NexthopTarget target, Map<String, Interface> interfaces) {
    if (target instanceof NexthopAddress) {
      Ip addr = ((NexthopAddress) target).getAddress();
      return interfaces.values().stream().anyMatch(i -> ifaceContainsAddress(i, addr));
    } else if (target instanceof NexthopLogical) {
      String targetInterface = ((NexthopLogical) target).getInterface();
      // Guaranteed by extraction
      assert interfaces.containsKey(targetInterface);
    }
    return true;
  }

  private static boolean ifaceContainsAddress(Interface iface, Ip address) {
    ConcreteInterfaceAddress addr = iface.getAddress();
    if (addr == null) {
      return false;
    }
    return addr.getPrefix().containsIp(address);
  }

  /** Convert specified VS {@link NexthopTarget} into a VI {@link NextHop}. */
  private static NextHop toNextHop(NexthopTarget target) {
    if (target instanceof NexthopAddress) {
      return NextHopIp.of(((NexthopAddress) target).getAddress());
    } else if (target instanceof NexthopLogical) {
      return NextHopInterface.of(((NexthopLogical) target).getInterface());
    }
    assert target instanceof NexthopBlackhole || target instanceof NexthopReject;
    return NextHopDiscard.instance();
  }

  InterfaceType getInterfaceType(Interface iface) {
    String name = iface.getName();
    if (name.startsWith("eth")) {
      if (name.contains(".")) {
        return InterfaceType.LOGICAL;
      }
      return InterfaceType.PHYSICAL;
    } else if (name.startsWith("lo")) {
      return InterfaceType.LOOPBACK;
    } else if (name.startsWith("bond")) {
      if (name.contains(".")) {
        return InterfaceType.AGGREGATE_CHILD;
      }
      return InterfaceType.AGGREGATED;
    }
    return InterfaceType.UNKNOWN;
  }

  void convertInterface(Interface iface, Vrf vrf) {
    String ifaceName = iface.getName();
    org.batfish.datamodel.Interface.Builder newIface =
        org.batfish.datamodel.Interface.builder()
            .setName(ifaceName)
            .setOwner(_c)
            .setVrf(vrf)
            .setType(getInterfaceType(iface));

    Optional<Integer> parentBondingGroupOpt = getParentBondingGroupNumber(iface);
    if (parentBondingGroupOpt.isPresent()) {
      String parentBondIfaceName = getBondInterfaceName(parentBondingGroupOpt.get());
      Interface parentBondInterface = _interfaces.get(parentBondIfaceName);
      assert parentBondInterface != null;
      newIface
          .setChannelGroup(parentBondIfaceName)
          // Member interface inherits some configuration from parent bonding group
          .setMtu(parentBondInterface.getMtuEffective());
    } else {
      newIface
          .setAddress(iface.getAddress())
          .setActive(iface.getState())
          .setMtu(iface.getMtuEffective());
    }

    Double speed = iface.getLinkSpeedEffective();
    if (speed != null) {
      newIface.setSpeed(speed);
      newIface.setBandwidth(speed);
    }
    if (iface.getVlanId() != null) {
      newIface.setEncapsulationVlan(iface.getVlanId());
    }
    if (iface.getParentInterface() != null) {
      Interface parent = _interfaces.get(iface.getParentInterface());
      // This is a subinterface. Its speed can't be set explicitly.
      // If its parent is physical, this interface should inherit the parent's speed/bw now.
      // If its parent is a bond interface, then this interface's bandwidth will be set after
      // the parent's bandwidth is calculated post-conversion.
      assert parent != null;
      Double parentSpeed = parent.getLinkSpeedEffective();
      if (parentSpeed != null) {
        newIface.setSpeed(parentSpeed);
        newIface.setBandwidth(parentSpeed);
      }
      newIface.setDependencies(
          ImmutableList.of(new Dependency(iface.getParentInterface(), DependencyType.BIND)));
    }

    getBondingGroup(ifaceName)
        .ifPresent(
            bg -> {
              newIface.setChannelGroupMembers(bg.getInterfaces());
              newIface.setDependencies(
                  bg.getInterfaces().stream()
                      .map(member -> new Dependency(member, DependencyType.AGGREGATE))
                      .collect(ImmutableSet.toImmutableSet()));

              if (bg.getModeEffective() == Mode.ACTIVE_BACKUP) {
                _w.redFlag(
                    String.format(
                        "Bonding group mode active-backup is not yet supported in Batfish."
                            + " Deactivating interface %s.",
                        ifaceName));
                newIface.setActive(false);
              }
            });

    // TODO confirm AccessRule interaction with NAT
    newIface.setIncomingFilter(_c.getIpAccessLists().get(INTERFACE_ACL_NAME));
    newIface.setFirewallSessionInterfaceInfo(
        new FirewallSessionInterfaceInfo(
            POST_NAT_FIB_LOOKUP, ImmutableList.of(ifaceName), null, null));

    org.batfish.vendor.check_point_management.Interface clusterInterface =
        Optional.ofNullable(_clusterInterfaces).orElse(ImmutableMap.of()).get(ifaceName);
    if (clusterInterface != null) {
      createClusterVrrpGroup(iface, clusterInterface, newIface);
    }

    newIface.build();
  }

  /** Create a VRRP group for the virtual IP the cluster associates with this interface. */
  private void createClusterVrrpGroup(
      Interface iface,
      org.batfish.vendor.check_point_management.Interface clusterInterface,
      Builder newIface) {
    ConcreteInterfaceAddress sourceAddress = iface.getAddress();
    if (sourceAddress == null) {
      _w.redFlag(
          String.format(
              "Cannot assign virtual IP on interface '%s' since it has no source IP for control"
                  + " traffic",
              iface.getName()));
    }
    Ip virtualIp = clusterInterface.getIpv4Address();
    assert virtualIp != null;
    newIface.setVrrpGroups(
        ImmutableSortedMap.of(
            0,
            VrrpGroup.builder()
                .setSourceAddress(sourceAddress)
                .setVirtualAddresses(virtualIp)
                // prefer member with lowest cluster member index
                .setPriority(VrrpGroup.MAX_PRIORITY - _clusterMemberIndex)
                .setPreempt(true)
                .build()));
  }

  /**
   * Get the {@link BondingGroup} corresponding to the specified bond interface. Returns {@link
   * Optional#empty} if the interface is not a bond interface or if the bonding group does not
   * exist.
   */
  @Nonnull
  private Optional<BondingGroup> getBondingGroup(String ifaceName) {
    Pattern p = Pattern.compile("bond(\\d+)");
    Matcher res = p.matcher(ifaceName);
    if (res.matches()) {
      return Optional.ofNullable(_bondingGroups.get(Integer.valueOf(res.group(1))));
    }
    return Optional.empty();
  }

  /**
   * Returns the parent bonding group number for the specified interface, or {@link Optional#empty}
   * if it is not a member of a bonding group.
   */
  @Nonnull
  private Optional<Integer> getParentBondingGroupNumber(Interface iface) {
    return _bondingGroups.values().stream()
        .filter(bg -> bg.getInterfaces().contains(iface.getName()))
        .findFirst()
        .map(BondingGroup::getNumber);
  }

  /** Get bonding interface name from its bonding group number. */
  @Nonnull
  public static String getBondInterfaceName(int groupNumber) {
    return "bond" + groupNumber;
  }

  @Nonnull private Map<Integer, BondingGroup> _bondingGroups;
  private Configuration _c;
  private String _hostname;

  private Map<String, Interface> _interfaces;
  /** destination prefix -> static route definition */
  private Map<Prefix, StaticRoute> _staticRoutes;

  private transient Map<String, org.batfish.vendor.check_point_management.Interface>
      _clusterInterfaces;

  private transient int _clusterMemberIndex;

  private ConfigurationFormat _vendor;
}<|MERGE_RESOLUTION|>--- conflicted
+++ resolved
@@ -164,7 +164,6 @@
             .map(cmc -> (CheckpointManagementConfiguration) cmc);
     Optional<Entry<ManagementDomain, GatewayOrServer>> domainAndGateway =
         mgmtConfig.flatMap(this::findGatewayAndDomain);
-<<<<<<< HEAD
 
     if (!mgmtConfig.isPresent()) {
       _w.redFlag(
@@ -175,9 +174,8 @@
           "No domain found for this gateway. This gateway will not have any domain configuration"
               + " applied, e.g. no ACLs or NAT rules.");
     }
-=======
+
     Optional<Cluster> cluster = domainAndGateway.flatMap(e -> getCluster(e.getValue(), e.getKey()));
->>>>>>> 430ac62b
 
     Optional<ManagementPackage> mgmtPackage =
         domainAndGateway.flatMap(e -> findAccessPackage(e.getKey(), e.getValue(), cluster));
