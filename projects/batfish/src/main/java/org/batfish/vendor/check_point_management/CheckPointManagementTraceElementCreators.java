package org.batfish.vendor.check_point_management;

import com.google.common.annotations.VisibleForTesting;
import org.batfish.datamodel.TraceElement;

public final class CheckPointManagementTraceElementCreators {

  @VisibleForTesting
  public static TraceElement addressCpmiAnyTraceElement(boolean source) {
    return TraceElement.of(
        String.format(
            "Matched %s address network object 'Any'", source ? "source" : "destination"));
  }

  @VisibleForTesting
  public static TraceElement addressGroupTraceElement(Group group, boolean source) {
    return TraceElement.of(
        String.format(
            "Matched %s address group '%s'", source ? "source" : "destination", group.getName()));
  }

  @VisibleForTesting
  public static TraceElement serviceCpmiAnyTraceElement() {
    return TraceElement.of("Matched service object 'Any'");
  }

  @VisibleForTesting
  public static TraceElement serviceGroupTraceElement(ServiceGroup group) {
    return TraceElement.of(String.format("Matched service-group '%s'", group.getName()));
  }

  @VisibleForTesting
  public static TraceElement serviceIcmpTraceElement(ServiceIcmp service) {
    return TraceElement.of(String.format("Matched service-icmp '%s'", service.getName()));
  }

  @VisibleForTesting
  public static TraceElement serviceOtherTraceElement(ServiceOther service) {
<<<<<<< HEAD
    return TraceElement.of(String.format("Matched service-other %s", service.getName()));
=======
    return TraceElement.of(String.format("Matched service-other '%s'", service.getName()));
>>>>>>> 4daf7f79
  }

  @VisibleForTesting
  public static TraceElement serviceTcpTraceElement(ServiceTcp service) {
    return TraceElement.of(String.format("Matched service-tcp '%s'", service.getName()));
  }

  @VisibleForTesting
  public static TraceElement serviceUdpTraceElement(ServiceUdp service) {
    return TraceElement.of(String.format("Matched service-udp '%s'", service.getName()));
  }
}<|MERGE_RESOLUTION|>--- conflicted
+++ resolved
@@ -36,11 +36,7 @@
 
   @VisibleForTesting
   public static TraceElement serviceOtherTraceElement(ServiceOther service) {
-<<<<<<< HEAD
-    return TraceElement.of(String.format("Matched service-other %s", service.getName()));
-=======
     return TraceElement.of(String.format("Matched service-other '%s'", service.getName()));
->>>>>>> 4daf7f79
   }
 
   @VisibleForTesting
