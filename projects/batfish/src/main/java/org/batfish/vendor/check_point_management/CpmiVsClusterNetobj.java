--- conflicted
+++ resolved
@@ -23,11 +23,6 @@
       @JsonProperty(PROP_NAME) @Nullable String name,
       @JsonProperty(PROP_POLICY) @Nullable GatewayOrServerPolicy policy,
       @JsonProperty(PROP_UID) @Nullable Uid uid) {
-<<<<<<< HEAD
-    checkArgument(ipv4Address != null, "Missing %s", PROP_IPV4_ADDRESS);
-=======
-    checkArgument(interfaces != null, "Missing %s", PROP_INTERFACES);
->>>>>>> 3374f676
     checkArgument(name != null, "Missing %s", PROP_NAME);
     checkArgument(policy != null, "Missing %s", PROP_POLICY);
     checkArgument(uid != null, "Missing %s", PROP_UID);
