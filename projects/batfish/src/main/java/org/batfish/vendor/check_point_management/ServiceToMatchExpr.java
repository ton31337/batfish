--- conflicted
+++ resolved
@@ -5,16 +5,11 @@
 import static org.batfish.vendor.check_point_management.CheckPointManagementTraceElementCreators.serviceCpmiAnyTraceElement;
 import static org.batfish.vendor.check_point_management.CheckPointManagementTraceElementCreators.serviceGroupTraceElement;
 import static org.batfish.vendor.check_point_management.CheckPointManagementTraceElementCreators.serviceIcmpTraceElement;
-import static org.batfish.vendor.check_point_management.CheckPointManagementTraceElementCreators.serviceOtherTraceElement;
 import static org.batfish.vendor.check_point_management.CheckPointManagementTraceElementCreators.serviceTcpTraceElement;
 import static org.batfish.vendor.check_point_management.CheckPointManagementTraceElementCreators.serviceUdpTraceElement;
 
 import com.google.common.annotations.VisibleForTesting;
-<<<<<<< HEAD
-import com.google.common.base.Strings;
-=======
 import com.google.common.collect.ImmutableList;
->>>>>>> 4feba20d
 import java.util.ArrayList;
 import java.util.HashSet;
 import java.util.List;
@@ -22,7 +17,6 @@
 import java.util.Optional;
 import java.util.Set;
 import javax.annotation.Nonnull;
-import jdk.internal.joptsimple.internal.Strings;
 import org.batfish.datamodel.HeaderSpace;
 import org.batfish.datamodel.IntegerSpace;
 import org.batfish.datamodel.IpProtocol;
@@ -71,22 +65,6 @@
                         icmpCodeTraceElement(code))));
 
     return new AndMatchExpr(exprs.build(), serviceIcmpTraceElement(serviceIcmp));
-  }
-
-  @Override
-  public AclLineMatchExpr visitServiceOther(ServiceOther serviceOther) {
-    if (Strings.isNullOrEmpty(serviceOther.getMatch())) {
-      HeaderSpace.Builder hsb = HeaderSpace.builder();
-      hsb.setIpProtocols(IpProtocol.fromNumber(serviceOther.getIpProtocol()));
-      return AclLineMatchExprs.match(hsb.build(), serviceOtherTraceElement(serviceOther));
-    }
-    if (serviceOther.getMatch().equals("uh_dport > 33000, (IPV4_VER (ip_ttl < 30))")) {
-      HeaderSpace.Builder hsb = HeaderSpace.builder();
-      hsb.setIpProtocols(IpProtocol.fromNumber(serviceOther.getIpProtocol()));
-      hsb.setDstPorts(new SubRange(33001, 65535));
-      return AclLineMatchExprs.match(hsb.build(), serviceOtherTraceElement(serviceOther));
-    }
-    return new FalseExpr(TraceElement.of("Unsupported service-other " + serviceOther.getName()));
   }
 
   @Override
@@ -153,7 +131,7 @@
               getDescendantMatchExpr((ServiceGroup) member, alreadyTraversedMembers));
         }
       } else if (member instanceof Service) {
-        descendantObjExprs.add(visit((Service) member));
+        descendantObjExprs.add(this.visit((Service) member));
       } else {
         // Don't match non-servicey objects
         descendantObjExprs.add(FalseExpr.INSTANCE);
