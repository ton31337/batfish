--- conflicted
+++ resolved
@@ -10,12 +10,7 @@
 :
    APPLY name = variable
    (
-<<<<<<< HEAD
-  	  name = variable 
-   	  | name = variable route_policy_params_list
-   	) NEWLINE   
-=======
-      PAREN_LEFT varname = variable PAREN_RIGHT
+      PAREN_LEFT varlist = route_policy_params_list PAREN_RIGHT
    )? NEWLINE
 ;
 
@@ -23,7 +18,6 @@
 :
    DEC
    | AUTO
->>>>>>> 1cbb0a4e
 ;
 
 boolean_and_rp_stanza
@@ -32,15 +26,9 @@
    | boolean_and_rp_stanza AND boolean_not_rp_stanza
 ;
 
-<<<<<<< HEAD
-boolean_as_path_rp_stanza
-:
-	AS_PATH IN name = variable
-=======
 boolean_as_path_in_rp_stanza
 :
    AS_PATH IN name = variable
->>>>>>> 1cbb0a4e
 ;
 
 boolean_community_matches_any_rp_stanza
@@ -78,11 +66,7 @@
 boolean_simple_rp_stanza
 :
    PAREN_LEFT boolean_rp_stanza PAREN_RIGHT
-<<<<<<< HEAD
-   | boolean_as_path_rp_stanza
-=======
    | boolean_as_path_in_rp_stanza
->>>>>>> 1cbb0a4e
    | boolean_community_matches_any_rp_stanza
    | boolean_community_matches_every_rp_stanza
    | boolean_destination_rp_stanza
@@ -283,22 +267,16 @@
 :
    ROUTE_POLICY name = variable
    (
-<<<<<<< HEAD
-   	  name = variable 
-   	  | name = variable route_policy_params_list 
-   ) NEWLINE route_policy_tail
-=======
-      PAREN_LEFT varname = variable PAREN_RIGHT
+	  PAREN_LEFT varlist = route_policy_params_list PAREN_RIGHT
    )? NEWLINE route_policy_tail
->>>>>>> 1cbb0a4e
 ;
 
 route_policy_params_list
 :
-   PAREN_LEFT params_list += variable
+   params_list += variable
    (
       COMMA params_list += variable
-   )* PAREN_RIGHT
+   )*
 ;
 
 route_policy_tail
