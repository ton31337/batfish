package org.batfish.bdp;

import static java.util.Collections.singletonList;
import static org.hamcrest.Matchers.equalTo;
import static org.hamcrest.Matchers.is;
import static org.junit.Assert.assertFalse;
import static org.junit.Assert.assertThat;
import static org.junit.Assert.assertTrue;

import com.google.common.collect.Lists;
import java.io.IOException;
import java.util.Set;
import java.util.SortedMap;
import java.util.SortedSet;
import java.util.TreeMap;
import java.util.stream.Collectors;
import org.batfish.common.BatfishException;
import org.batfish.datamodel.AbstractRoute;
import org.batfish.datamodel.Configuration;
import org.batfish.datamodel.ConfigurationFormat;
import org.batfish.datamodel.Flow;
import org.batfish.datamodel.Ip;
import org.batfish.datamodel.IpAccessList;
import org.batfish.datamodel.IpAccessListLine;
import org.batfish.datamodel.LineAction;
import org.batfish.datamodel.Prefix;
import org.batfish.datamodel.Route;
import org.batfish.datamodel.SourceNat;
import org.batfish.datamodel.collections.RoutesByVrf;
import org.batfish.main.Batfish;
import org.batfish.main.BatfishTestUtils;
import org.junit.Rule;
import org.junit.Test;
import org.junit.rules.ExpectedException;
import org.junit.rules.TemporaryFolder;

/** Tests for {@link BdpDataPlanePlugin}. */
public class BdpDataPlanePluginTest {

  private static String TESTRIGS_PREFIX = "org/batfish/grammar/cisco/testrigs/";

  @Rule public TemporaryFolder _folder = new TemporaryFolder();
  @Rule public ExpectedException _thrown = ExpectedException.none();

  @Test(timeout = 5000)
  public void testComputeFixedPoint() throws IOException {
    SortedMap<String, Configuration> configurations = new TreeMap<>();
    // creating configurations with no vrfs
    configurations.put(
        "h1", BatfishTestUtils.createTestConfiguration("h1", ConfigurationFormat.HOST, "eth0"));
    configurations.put(
        "h2", BatfishTestUtils.createTestConfiguration("h2", ConfigurationFormat.HOST, "e0"));
    Batfish batfish = BatfishTestUtils.getBatfish(configurations, _folder);
    BdpDataPlanePlugin dataPlanePlugin = new BdpDataPlanePlugin();
    dataPlanePlugin.initialize(batfish);

    // Test that compute Data Plane finishes in a finite time
    dataPlanePlugin.computeDataPlane(false);
  }

  private static Flow makeFlow() {
    Flow.Builder builder = new Flow.Builder();
    builder.setSrcIp(new Ip("1.2.3.4"));
    builder.setIngressNode("foo");
    builder.setTag("TEST");
    return builder.build();
  }

  @SuppressWarnings("unused")
  private static IpAccessListLine makeAclLine(LineAction action) {
    IpAccessListLine aclLine = new IpAccessListLine();
    aclLine.setAction(action);
    return aclLine;
  }

  private static IpAccessList makeAcl(String name, LineAction action) {
    IpAccessListLine aclLine = new IpAccessListLine();
    aclLine.setAction(action);
    return new IpAccessList(name, singletonList(aclLine));
  }

  @Test
  public void testApplySourceNatSingleAclMatch() {
    Flow flow = makeFlow();

    SourceNat nat = new SourceNat();
    nat.setAcl(makeAcl("accept", LineAction.ACCEPT));
    nat.setPoolIpFirst(new Ip("4.5.6.7"));

    Flow transformed = BdpDataPlanePlugin.applySourceNat(flow, singletonList(nat));
    assertThat(transformed.getSrcIp(), equalTo(new Ip("4.5.6.7")));
  }

  @Test
  public void testApplySourceNatSingleAclNoMatch() {
    Flow flow = makeFlow();

    SourceNat nat = new SourceNat();
    nat.setAcl(makeAcl("reject", LineAction.REJECT));
    nat.setPoolIpFirst(new Ip("4.5.6.7"));

    Flow transformed = BdpDataPlanePlugin.applySourceNat(flow, singletonList(nat));
    assertThat(transformed, is(flow));
  }

  @Test
  public void testApplySourceNatFirstMatchWins() {
    Flow flow = makeFlow();

    SourceNat nat = new SourceNat();
    nat.setAcl(makeAcl("firstAccept", LineAction.ACCEPT));
    nat.setPoolIpFirst(new Ip("4.5.6.7"));

    SourceNat secondNat = new SourceNat();
    secondNat.setAcl(makeAcl("secondAccept", LineAction.ACCEPT));
    secondNat.setPoolIpFirst(new Ip("4.5.6.8"));

    Flow transformed = BdpDataPlanePlugin.applySourceNat(flow, Lists.newArrayList(nat, secondNat));
    assertThat(transformed.getSrcIp(), equalTo(new Ip("4.5.6.7")));
  }

  @Test
  public void testApplySourceNatLateMatchWins() {
    Flow flow = makeFlow();

    SourceNat nat = new SourceNat();
    nat.setAcl(makeAcl("rejectAll", LineAction.REJECT));
    nat.setPoolIpFirst(new Ip("4.5.6.7"));

    SourceNat secondNat = new SourceNat();
    secondNat.setAcl(makeAcl("acceptAnyway", LineAction.ACCEPT));
    secondNat.setPoolIpFirst(new Ip("4.5.6.8"));

    Flow transformed = BdpDataPlanePlugin.applySourceNat(flow, Lists.newArrayList(nat, secondNat));
    assertThat(transformed.getSrcIp(), equalTo(new Ip("4.5.6.8")));
  }

  @Test
  public void testApplySourceNatInvalidAclThrows() {
    Flow flow = makeFlow();

    SourceNat nat = new SourceNat();
    nat.setAcl(makeAcl("matchAll", LineAction.ACCEPT));

    _thrown.expect(BatfishException.class);
    _thrown.expectMessage("missing NAT address or pool");
    BdpDataPlanePlugin.applySourceNat(flow, singletonList(nat));
  }

  @Test
  public void testIbgpRejectOwnAs() throws IOException {
    String testrigName = "ibgp-reject-own-as";
    String[] configurationNames = new String[] {"r1", "r2a", "r2b"};
    Batfish batfish =
        BatfishTestUtils.getBatfishFromTestrigResource(
            TESTRIGS_PREFIX + testrigName, configurationNames, null, null, null, null, _folder);
    BdpDataPlanePlugin dataPlanePlugin = new BdpDataPlanePlugin();
    dataPlanePlugin.initialize(batfish);
    dataPlanePlugin.computeDataPlane(false);
    SortedMap<String, SortedMap<String, SortedSet<AbstractRoute>>> routes =
        dataPlanePlugin.getRoutes();
    SortedSet<AbstractRoute> r2aRoutes = routes.get("r2a").get(Configuration.DEFAULT_VRF_NAME);
    SortedSet<AbstractRoute> r2bRoutes = routes.get("r2b").get(Configuration.DEFAULT_VRF_NAME);
    Set<Prefix> r2aPrefixes =
        r2aRoutes.stream().map(r -> r.getNetwork()).collect(Collectors.toSet());
    Set<Prefix> r2bPrefixes =
        r2bRoutes.stream().map(r -> r.getNetwork()).collect(Collectors.toSet());
    Prefix r1Loopback0Prefix = new Prefix("1.0.0.1/32");
    Prefix r1Loopback1Prefix = new Prefix("1.0.0.2/32");
    assertTrue(r2aPrefixes.contains(r1Loopback0Prefix));
    assertTrue(r2aPrefixes.contains(r1Loopback1Prefix));
    /*
     * 1.0.0.2/32 should be accepted r2b as a normal iBGP route forwarded from r1.
     */
    assertTrue(r2bPrefixes.contains(r1Loopback1Prefix));
    /*
     * 1.0.0.1/32 should be rejected by r2b since it already contains AS#2 in its AS-path due to
     * r2a prepending 2 in the matching route-map clause.
     */
    assertFalse(r2bPrefixes.contains(r1Loopback0Prefix));
  }

  @Test
<<<<<<< HEAD
  public void testIosRtStaticMatchesBdp() throws IOException {
    String testrigName = "ios-rt-static-ad";
    String[] configurationNames = new String[] {"r1"};
    String[] routingTableNames = new String[] {"r1"};
    Batfish batfish =
        BatfishTestUtils.getBatfishFromTestrigResource(
            TESTRIGS_PREFIX + testrigName,
            configurationNames,
            null,
            null,
            null,
            routingTableNames,
            _folder);
    BdpDataPlanePlugin dataPlanePlugin = new BdpDataPlanePlugin();
    dataPlanePlugin.initialize(batfish);
    dataPlanePlugin.computeDataPlane(false);
    SortedMap<String, RoutesByVrf> environmentRoutes = batfish.loadEnvironmentRoutingTables();
    SortedMap<String, SortedMap<String, SortedSet<AbstractRoute>>> routes =
        dataPlanePlugin.getRoutes();
    Prefix staticRoutePrefix = new Prefix("10.0.0.0/8");
    SortedSet<AbstractRoute> r1BdpRoutes = routes.get("r1").get(Configuration.DEFAULT_VRF_NAME);
    AbstractRoute r1BdpRoute =
        r1BdpRoutes
            .stream()
            .filter(r -> r.getNetwork().equals(staticRoutePrefix))
            .findFirst()
            .get();
    SortedSet<Route> r1EnvironmentRoutes =
        environmentRoutes.get("r1").get(Configuration.DEFAULT_VRF_NAME);
    Route r1EnvironmentRoute =
        r1EnvironmentRoutes
            .stream()
            .filter(r -> r.getNetwork().equals(staticRoutePrefix))
            .findFirst()
            .get();
    assertThat(
        r1BdpRoute.getAdministrativeCost(), equalTo(r1EnvironmentRoute.getAdministrativeCost()));
    assertThat(r1BdpRoute.getMetric(), equalTo(r1EnvironmentRoute.getMetric()));
    assertThat(r1BdpRoute.getProtocol(), equalTo(r1EnvironmentRoute.getProtocol()));
=======
  public void testEbgpAcceptSameNeighborID() throws IOException {
    String testrigName = "ebgp-accept-routerid-match";
    String[] configurationNames = new String[] {"r1", "r2", "r3"};
    Batfish batfish =
        BatfishTestUtils.getBatfishFromTestrigResource(
            TESTRIGS_PREFIX + testrigName, configurationNames, _folder);
    BdpDataPlanePlugin dataPlanePlugin = new BdpDataPlanePlugin();
    dataPlanePlugin.initialize(batfish);
    dataPlanePlugin.computeDataPlane(false);
    SortedMap<String, SortedMap<String, SortedSet<AbstractRoute>>> routes =
        dataPlanePlugin.getRoutes();
    SortedSet<AbstractRoute> r1Routes = routes.get("r1").get(Configuration.DEFAULT_VRF_NAME);
    SortedSet<AbstractRoute> r3Routes = routes.get("r3").get(Configuration.DEFAULT_VRF_NAME);
    Set<Prefix> r1Prefixes =
        r1Routes.stream().map(r -> r.getNetwork()).collect(Collectors.toSet());
    Set<Prefix> r3Prefixes =
        r3Routes.stream().map(r -> r.getNetwork()).collect(Collectors.toSet());
    Prefix r1Loopback0Prefix = new Prefix("1.0.0.1/32");
    Prefix r3Loopback0Prefix = new Prefix("3.0.0.3/32");
    // Ensure that r3loopback was accepted by r1
    assertTrue(r1Prefixes.contains(r3Loopback0Prefix));
    // Check the other direction (r1loopback is accepted by r3)
    assertTrue(r3Prefixes.contains(r1Loopback0Prefix));
  }


  @Test
  public void testIbgpRejectSameNeighborID() throws IOException {
    String testrigName = "ibgp-reject-routerid-match";
    String[] configurationNames = new String[] {"r1", "r2", "r3", "r4"};
    Batfish batfish =
        BatfishTestUtils.getBatfishFromTestrigResource(
            TESTRIGS_PREFIX + testrigName, configurationNames, _folder);
    BdpDataPlanePlugin dataPlanePlugin = new BdpDataPlanePlugin();
    dataPlanePlugin.initialize(batfish);
    dataPlanePlugin.computeDataPlane(false);
    SortedMap<String, SortedMap<String, SortedSet<AbstractRoute>>> routes =
        dataPlanePlugin.getRoutes();
    SortedSet<AbstractRoute> r2Routes = routes.get("r2").get(Configuration.DEFAULT_VRF_NAME);
    SortedSet<AbstractRoute> r3Routes = routes.get("r3").get(Configuration.DEFAULT_VRF_NAME);
    Set<Prefix> r2Prefixes =
        r2Routes.stream().map(r -> r.getNetwork()).collect(Collectors.toSet());
    Set<Prefix> r3Prefixes =
        r3Routes.stream().map(r -> r.getNetwork()).collect(Collectors.toSet());
    // 9.9.9.9/32 is the prefix we test with
    Prefix r1AdvertisedPrefix = new Prefix("9.9.9.9/32");
    // Ensure that the prefix is accepted by r2, because router ids are different
    assertTrue(r2Prefixes.contains(r1AdvertisedPrefix));
    // Ensure that the prefix is rejected by r3, because router ids are the same
    assertFalse(r3Prefixes.contains(r1AdvertisedPrefix));
>>>>>>> da4ff7b4
  }
}<|MERGE_RESOLUTION|>--- conflicted
+++ resolved
@@ -148,6 +148,32 @@
   }
 
   @Test
+  public void testEbgpAcceptSameNeighborID() throws IOException {
+    String testrigName = "ebgp-accept-routerid-match";
+    String[] configurationNames = new String[] {"r1", "r2", "r3"};
+    Batfish batfish =
+        BatfishTestUtils.getBatfishFromTestrigResource(
+            TESTRIGS_PREFIX + testrigName, configurationNames, _folder);
+    BdpDataPlanePlugin dataPlanePlugin = new BdpDataPlanePlugin();
+    dataPlanePlugin.initialize(batfish);
+    dataPlanePlugin.computeDataPlane(false);
+    SortedMap<String, SortedMap<String, SortedSet<AbstractRoute>>> routes =
+        dataPlanePlugin.getRoutes();
+    SortedSet<AbstractRoute> r1Routes = routes.get("r1").get(Configuration.DEFAULT_VRF_NAME);
+    SortedSet<AbstractRoute> r3Routes = routes.get("r3").get(Configuration.DEFAULT_VRF_NAME);
+    Set<Prefix> r1Prefixes =
+        r1Routes.stream().map(r -> r.getNetwork()).collect(Collectors.toSet());
+    Set<Prefix> r3Prefixes =
+        r3Routes.stream().map(r -> r.getNetwork()).collect(Collectors.toSet());
+    Prefix r1Loopback0Prefix = new Prefix("1.0.0.1/32");
+    Prefix r3Loopback0Prefix = new Prefix("3.0.0.3/32");
+    // Ensure that r3loopback was accepted by r1
+    assertTrue(r1Prefixes.contains(r3Loopback0Prefix));
+    // Check the other direction (r1loopback is accepted by r3)
+    assertTrue(r3Prefixes.contains(r1Loopback0Prefix));
+  }
+
+  @Test
   public void testIbgpRejectOwnAs() throws IOException {
     String testrigName = "ibgp-reject-own-as";
     String[] configurationNames = new String[] {"r1", "r2a", "r2b"};
@@ -181,7 +207,32 @@
   }
 
   @Test
-<<<<<<< HEAD
+  public void testIbgpRejectSameNeighborID() throws IOException {
+    String testrigName = "ibgp-reject-routerid-match";
+    String[] configurationNames = new String[] {"r1", "r2", "r3", "r4"};
+    Batfish batfish =
+        BatfishTestUtils.getBatfishFromTestrigResource(
+            TESTRIGS_PREFIX + testrigName, configurationNames, _folder);
+    BdpDataPlanePlugin dataPlanePlugin = new BdpDataPlanePlugin();
+    dataPlanePlugin.initialize(batfish);
+    dataPlanePlugin.computeDataPlane(false);
+    SortedMap<String, SortedMap<String, SortedSet<AbstractRoute>>> routes =
+        dataPlanePlugin.getRoutes();
+    SortedSet<AbstractRoute> r2Routes = routes.get("r2").get(Configuration.DEFAULT_VRF_NAME);
+    SortedSet<AbstractRoute> r3Routes = routes.get("r3").get(Configuration.DEFAULT_VRF_NAME);
+    Set<Prefix> r2Prefixes =
+        r2Routes.stream().map(r -> r.getNetwork()).collect(Collectors.toSet());
+    Set<Prefix> r3Prefixes =
+        r3Routes.stream().map(r -> r.getNetwork()).collect(Collectors.toSet());
+    // 9.9.9.9/32 is the prefix we test with
+    Prefix r1AdvertisedPrefix = new Prefix("9.9.9.9/32");
+    // Ensure that the prefix is accepted by r2, because router ids are different
+    assertTrue(r2Prefixes.contains(r1AdvertisedPrefix));
+    // Ensure that the prefix is rejected by r3, because router ids are the same
+    assertFalse(r3Prefixes.contains(r1AdvertisedPrefix));
+  }
+
+  @Test
   public void testIosRtStaticMatchesBdp() throws IOException {
     String testrigName = "ios-rt-static-ad";
     String[] configurationNames = new String[] {"r1"};
@@ -221,57 +272,5 @@
         r1BdpRoute.getAdministrativeCost(), equalTo(r1EnvironmentRoute.getAdministrativeCost()));
     assertThat(r1BdpRoute.getMetric(), equalTo(r1EnvironmentRoute.getMetric()));
     assertThat(r1BdpRoute.getProtocol(), equalTo(r1EnvironmentRoute.getProtocol()));
-=======
-  public void testEbgpAcceptSameNeighborID() throws IOException {
-    String testrigName = "ebgp-accept-routerid-match";
-    String[] configurationNames = new String[] {"r1", "r2", "r3"};
-    Batfish batfish =
-        BatfishTestUtils.getBatfishFromTestrigResource(
-            TESTRIGS_PREFIX + testrigName, configurationNames, _folder);
-    BdpDataPlanePlugin dataPlanePlugin = new BdpDataPlanePlugin();
-    dataPlanePlugin.initialize(batfish);
-    dataPlanePlugin.computeDataPlane(false);
-    SortedMap<String, SortedMap<String, SortedSet<AbstractRoute>>> routes =
-        dataPlanePlugin.getRoutes();
-    SortedSet<AbstractRoute> r1Routes = routes.get("r1").get(Configuration.DEFAULT_VRF_NAME);
-    SortedSet<AbstractRoute> r3Routes = routes.get("r3").get(Configuration.DEFAULT_VRF_NAME);
-    Set<Prefix> r1Prefixes =
-        r1Routes.stream().map(r -> r.getNetwork()).collect(Collectors.toSet());
-    Set<Prefix> r3Prefixes =
-        r3Routes.stream().map(r -> r.getNetwork()).collect(Collectors.toSet());
-    Prefix r1Loopback0Prefix = new Prefix("1.0.0.1/32");
-    Prefix r3Loopback0Prefix = new Prefix("3.0.0.3/32");
-    // Ensure that r3loopback was accepted by r1
-    assertTrue(r1Prefixes.contains(r3Loopback0Prefix));
-    // Check the other direction (r1loopback is accepted by r3)
-    assertTrue(r3Prefixes.contains(r1Loopback0Prefix));
-  }
-
-
-  @Test
-  public void testIbgpRejectSameNeighborID() throws IOException {
-    String testrigName = "ibgp-reject-routerid-match";
-    String[] configurationNames = new String[] {"r1", "r2", "r3", "r4"};
-    Batfish batfish =
-        BatfishTestUtils.getBatfishFromTestrigResource(
-            TESTRIGS_PREFIX + testrigName, configurationNames, _folder);
-    BdpDataPlanePlugin dataPlanePlugin = new BdpDataPlanePlugin();
-    dataPlanePlugin.initialize(batfish);
-    dataPlanePlugin.computeDataPlane(false);
-    SortedMap<String, SortedMap<String, SortedSet<AbstractRoute>>> routes =
-        dataPlanePlugin.getRoutes();
-    SortedSet<AbstractRoute> r2Routes = routes.get("r2").get(Configuration.DEFAULT_VRF_NAME);
-    SortedSet<AbstractRoute> r3Routes = routes.get("r3").get(Configuration.DEFAULT_VRF_NAME);
-    Set<Prefix> r2Prefixes =
-        r2Routes.stream().map(r -> r.getNetwork()).collect(Collectors.toSet());
-    Set<Prefix> r3Prefixes =
-        r3Routes.stream().map(r -> r.getNetwork()).collect(Collectors.toSet());
-    // 9.9.9.9/32 is the prefix we test with
-    Prefix r1AdvertisedPrefix = new Prefix("9.9.9.9/32");
-    // Ensure that the prefix is accepted by r2, because router ids are different
-    assertTrue(r2Prefixes.contains(r1AdvertisedPrefix));
-    // Ensure that the prefix is rejected by r3, because router ids are the same
-    assertFalse(r3Prefixes.contains(r1AdvertisedPrefix));
->>>>>>> da4ff7b4
   }
 }