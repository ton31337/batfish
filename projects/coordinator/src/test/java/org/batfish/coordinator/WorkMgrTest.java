package org.batfish.coordinator;

import static org.hamcrest.CoreMatchers.is;
import static org.hamcrest.CoreMatchers.startsWith;
import static org.hamcrest.core.IsEqual.equalTo;
import static org.junit.Assert.assertFalse;
import static org.junit.Assert.assertThat;
import static org.junit.Assert.assertTrue;

import com.google.common.collect.Lists;
<<<<<<< HEAD
import java.io.IOException;
import java.nio.file.Files;
import java.nio.file.Path;
import java.nio.file.Paths;
=======
import com.google.common.collect.Sets;
import java.nio.file.Files;
import java.nio.file.Path;
import java.util.Collections;
>>>>>>> 929c0123
import java.util.List;
import java.util.SortedSet;
import java.util.TreeSet;
import org.batfish.common.BatfishException;
import org.batfish.common.BatfishLogger;
import org.batfish.common.BfConsts;
import org.batfish.common.Container;
import org.batfish.coordinator.config.Settings;
import org.junit.Before;
import org.junit.Rule;
import org.junit.Test;
import org.junit.rules.ExpectedException;
import org.junit.rules.TemporaryFolder;

/** Tests for {@link WorkMgr}. */
public class WorkMgrTest {

  @Rule public TemporaryFolder _folder = new TemporaryFolder();

  @Rule public ExpectedException _thrown = ExpectedException.none();

  private WorkMgr _manager;

  @Before
  public void initManager() throws Exception {
    Settings settings = new Settings(new String[] {});
    BatfishLogger logger = new BatfishLogger("debug", false);
    Main.mainInit(new String[] {"-containerslocation", _folder.getRoot().toString()});
    Main.setLogger(logger);
    _manager = new WorkMgr(settings, logger);
  }

  @Test
  public void initContainerWithContainerName() {
    String initResult = _manager.initContainer("container", null);
    assertThat(initResult, equalTo("container"));
  }

  @Test
  public void initContainerWithContainerPrefix() {
    String initResult = _manager.initContainer(null, "containerPrefix");
    assertThat(initResult, startsWith("containerPrefix"));
  }

  @Test
  public void initContainerWithNullInput() {
    String initResult = _manager.initContainer(null, null);
    assertThat(initResult, startsWith("null_"));
  }

  @Test
  public void initExistingContainer() {
    _manager.initContainer("container", null);
    String expectedMessage = "Container 'container' already exists!";
    _thrown.expect(BatfishException.class);
    _thrown.expectMessage(equalTo(expectedMessage));
    _manager.initContainer("container", null);
  }

  @Test
  public void listEmptyQuestion() {
    _manager.initContainer("container", null);
    Path containerDir =
        Main.getSettings().getContainersLocation().resolve("container").toAbsolutePath();
    Path testrigPath = containerDir.resolve(BfConsts.RELPATH_TESTRIGS_DIR).resolve("testrig");
    assertThat(testrigPath.toFile().mkdirs(), is(true));
    SortedSet<String> questions = _manager.listQuestions("container", "testrig");
    assertThat(questions.isEmpty(), is(true));
  }

  @Test
  public void listQuestionNames() {
    _manager.initContainer("container", null);
    Path containerDir =
        Main.getSettings().getContainersLocation().resolve("container").toAbsolutePath();
    Path testrigPath = containerDir.resolve(BfConsts.RELPATH_TESTRIGS_DIR).resolve("testrig");
    assertThat(testrigPath.toFile().mkdirs(), is(true));
    Path questionsDir = testrigPath.resolve(BfConsts.RELPATH_QUESTIONS_DIR);
    assertThat(questionsDir.resolve("initinfo").toFile().mkdirs(), is(true));
    SortedSet<String> questions = _manager.listQuestions("container", "testrig");
    assertThat(questions.size(), is(1));
    assertThat(questions.first(), equalTo("initinfo"));
  }

  @Test
  public void listQuestionWithNonExistContainer() {
    _thrown.expect(BatfishException.class);
    _thrown.expectMessage(equalTo("Container 'container' does not exist"));
    _manager.listQuestions("container", "testrig");
  }

  @Test
  public void listQuestionWithNonExistTestrig() {
    _manager.initContainer("container", null);
    _thrown.expect(BatfishException.class);
    _thrown.expectMessage(equalTo("Testrig 'testrig' does not exist"));
    _manager.listQuestions("container", "testrig");
  }

  @Test
  public void listSortedQuestionNames() {
    _manager.initContainer("container", null);
    Path containerDir =
        Main.getSettings().getContainersLocation().resolve("container").toAbsolutePath();
    Path testrigPath = containerDir.resolve(BfConsts.RELPATH_TESTRIGS_DIR).resolve("testrig");
    assertThat(testrigPath.toFile().mkdirs(), is(true));
    Path questionsDir = testrigPath.resolve(BfConsts.RELPATH_QUESTIONS_DIR);
    assertTrue(questionsDir.resolve("nodes").toFile().mkdirs());
    assertTrue(questionsDir.resolve("access").toFile().mkdirs());
    assertTrue(questionsDir.resolve("initinfo").toFile().mkdirs());
    SortedSet<String> questions = _manager.listQuestions("container", "testrig");
    assertThat(questions.size(), is(3));
    assertThat(questions.toString(), equalTo("[access, initinfo, nodes]"));
  }

  @Test
  public void getEmptyContainer() {
    _manager.initContainer("container", null);
    Container container = _manager.getContainer("container");
    assertThat(container, equalTo(Container.of("container", new TreeSet<>())));
  }

  @Test
  public void getNonEmptyContainer() {
    _manager.initContainer("container", null);
    Path containerDir =
        Main.getSettings().getContainersLocation().resolve("container").toAbsolutePath();
    Path testrigPath = containerDir.resolve(BfConsts.RELPATH_TESTRIGS_DIR).resolve("testrig");
    assertThat(testrigPath.toFile().mkdirs(), is(true));
    Container container = _manager.getContainer("container");
    assertThat(
        container,
        equalTo(Container.of("container", Sets.newTreeSet(Collections.singleton("testrig")))));
  }

  @Test
  public void getNonExistContainer() {
    _thrown.expect(Exception.class);
    _thrown.expectMessage(equalTo("Container 'container' does not exist"));
    _manager.getContainer("container");
  }

  @Test
  public void testDeleteQuestionsFromAnalysis() throws Exception {
    String containerName = "myContainer";
    _manager.initContainer(containerName, null);
    Path containerPath = _folder.getRoot().toPath().resolve(containerName);
    Path analysisPath = containerPath.resolve(BfConsts.RELPATH_ANALYSES_DIR).resolve("analysis");
    assertTrue(analysisPath.toFile().mkdirs());
    Path question1Path = analysisPath.resolve(BfConsts.RELPATH_QUESTIONS_DIR).resolve("question1");
    assertTrue(question1Path.toFile().mkdirs());
    Path question2Path = analysisPath.resolve(BfConsts.RELPATH_QUESTIONS_DIR).resolve("question2");
    assertTrue(question2Path.toFile().mkdirs());
    Path question3Path = analysisPath.resolve(BfConsts.RELPATH_QUESTIONS_DIR).resolve("question3");
    assertTrue(question3Path.toFile().mkdirs());
    List<String> questionsToDelete = Lists.newArrayList();
    _manager.configureAnalysis(containerName, false, "analysis", null, questionsToDelete);
    assertTrue(
        Files.exists(question1Path) && Files.exists(question2Path) && Files.exists(question2Path));
    questionsToDelete = Lists.newArrayList("question1", "question2");
    _manager.configureAnalysis(containerName, false, "analysis", null, questionsToDelete);
    assertFalse(Files.exists(question1Path));
    assertFalse(Files.exists(question2Path));
    assertTrue(Files.exists(question3Path));
    _thrown.expect(BatfishException.class);
    _thrown.expectMessage(equalTo("Question question1 does not exist for analysis analysis"));
    questionsToDelete = Lists.newArrayList("question1");
    _manager.configureAnalysis(containerName, false, "analysis", null, questionsToDelete);
  }

  @Test
  public void testDeleteQuestionsFromAnalysis() throws Exception {
    String containerName = "myContainer";
    initContainerEnvironment(containerName);
    Path containerPath = _folder.getRoot().toPath().resolve(containerName);
    Path analysisPath = containerPath.resolve(BfConsts.RELPATH_ANALYSES_DIR).resolve("analysis");
    assertTrue(analysisPath.toFile().mkdirs());
    Path question1Path = analysisPath.resolve(BfConsts.RELPATH_QUESTIONS_DIR).resolve("question1");
    assertTrue(question1Path.toFile().mkdirs());
    Path question2Path = analysisPath.resolve(BfConsts.RELPATH_QUESTIONS_DIR).resolve("question2");
    assertTrue(question2Path.toFile().mkdirs());
    Path question3Path = analysisPath.resolve(BfConsts.RELPATH_QUESTIONS_DIR).resolve("question3");
    assertTrue(question3Path.toFile().mkdirs());
    List<String> questionsToDelete = Lists.newArrayList();
    _manager.configureAnalysis(containerName, false, "analysis", null, questionsToDelete);
    assertTrue(
        Files.exists(question1Path) && Files.exists(question2Path) && Files.exists(question2Path));
    questionsToDelete = Lists.newArrayList("question1", "question2");
    _manager.configureAnalysis(containerName, false, "analysis", null, questionsToDelete);
    assertFalse(Files.exists(question1Path));
    assertFalse(Files.exists(question2Path));
    assertTrue(Files.exists(question3Path));
    _thrown.expect(BatfishException.class);
    _thrown.expectMessage(equalTo("Question question1 does not exist for analysis analysis"));
    questionsToDelete = Lists.newArrayList("question1");
    _manager.configureAnalysis(containerName, false, "analysis", null, questionsToDelete);
  }
}<|MERGE_RESOLUTION|>--- conflicted
+++ resolved
@@ -8,17 +8,10 @@
 import static org.junit.Assert.assertTrue;
 
 import com.google.common.collect.Lists;
-<<<<<<< HEAD
-import java.io.IOException;
-import java.nio.file.Files;
-import java.nio.file.Path;
-import java.nio.file.Paths;
-=======
 import com.google.common.collect.Sets;
 import java.nio.file.Files;
 import java.nio.file.Path;
 import java.util.Collections;
->>>>>>> 929c0123
 import java.util.List;
 import java.util.SortedSet;
 import java.util.TreeSet;
@@ -188,32 +181,4 @@
     questionsToDelete = Lists.newArrayList("question1");
     _manager.configureAnalysis(containerName, false, "analysis", null, questionsToDelete);
   }
-
-  @Test
-  public void testDeleteQuestionsFromAnalysis() throws Exception {
-    String containerName = "myContainer";
-    initContainerEnvironment(containerName);
-    Path containerPath = _folder.getRoot().toPath().resolve(containerName);
-    Path analysisPath = containerPath.resolve(BfConsts.RELPATH_ANALYSES_DIR).resolve("analysis");
-    assertTrue(analysisPath.toFile().mkdirs());
-    Path question1Path = analysisPath.resolve(BfConsts.RELPATH_QUESTIONS_DIR).resolve("question1");
-    assertTrue(question1Path.toFile().mkdirs());
-    Path question2Path = analysisPath.resolve(BfConsts.RELPATH_QUESTIONS_DIR).resolve("question2");
-    assertTrue(question2Path.toFile().mkdirs());
-    Path question3Path = analysisPath.resolve(BfConsts.RELPATH_QUESTIONS_DIR).resolve("question3");
-    assertTrue(question3Path.toFile().mkdirs());
-    List<String> questionsToDelete = Lists.newArrayList();
-    _manager.configureAnalysis(containerName, false, "analysis", null, questionsToDelete);
-    assertTrue(
-        Files.exists(question1Path) && Files.exists(question2Path) && Files.exists(question2Path));
-    questionsToDelete = Lists.newArrayList("question1", "question2");
-    _manager.configureAnalysis(containerName, false, "analysis", null, questionsToDelete);
-    assertFalse(Files.exists(question1Path));
-    assertFalse(Files.exists(question2Path));
-    assertTrue(Files.exists(question3Path));
-    _thrown.expect(BatfishException.class);
-    _thrown.expectMessage(equalTo("Question question1 does not exist for analysis analysis"));
-    questionsToDelete = Lists.newArrayList("question1");
-    _manager.configureAnalysis(containerName, false, "analysis", null, questionsToDelete);
-  }
 }