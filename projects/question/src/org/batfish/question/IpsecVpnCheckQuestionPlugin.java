--- conflicted
+++ resolved
@@ -256,21 +256,10 @@
    }
 
    //<question_page_comment>
-   /**
+   /** 
     * Checks if IPSec VPNs are correctly configured.
     * <p>
-<<<<<<< HEAD
     * Details coming on what it means to be correctly configured.
-    * 
-    * @type IpsecVpnCheck
-    * 
-    * @param node1Regex Regular expression to match the nodes names for one end of the sessions. Default is '.*' (all nodes).
-    * @param node2Regex Regular expression to match the nodes names for the other end of the sessions. Default is '.*' (all nodes).
-    * 
-    * @example bf_answer("IpsecVpnCheck", node1Regex="as1.*", node2Regex="as2.*")
-    *          Checks all IPSec VPN sessions between nodes that start with as1 and those that start with as2.
-=======
-    * Details coming
     *
     * @type IpsecVpnCheck multifile
     *
@@ -284,7 +273,6 @@
     * @example bf_answer("IpsecVpnCheck", node1Regex="as1.*",
     *          node2Regex="as2.*") Checks all IPSec VPN sessions between nodes
     *          that start with as1 and those that start with as2.
->>>>>>> 0b925126
     */
    public static class IpsecVpnCheckQuestion extends Question {
 
